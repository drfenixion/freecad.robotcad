--- conflicted
+++ resolved
@@ -88,19 +88,11 @@
         self.vhacd_path = _get_vhacd_path(self, self._old_vhacd_path)
         self.overcross_token = get_workbench_param(wb_globals.PREF_OVERCROSS_TOKEN, '')
 
-<<<<<<< HEAD
     def get_settings(self,
                      get_ros_workspace: bool = True,
                      get_vhacd_path: bool = True,
                      get_overcross_token: bool = True,
                      ) -> bool:
-=======
-    def get_settings(
-        self,
-        get_ros_workspace: bool = True,
-        get_vhacd_path: bool = True,
-    ) -> bool:
->>>>>>> dc21451a
         """Get the settings for this workbench.
 
         Return True if the settings' dialog was confirmed.
@@ -126,14 +118,9 @@
 
         self.form.lineedit_vhacd_path.setText(str(self.vhacd_path))
         self.form.button_browse_vhacd_path.clicked.connect(
-<<<<<<< HEAD
                 self.on_button_browse_vhacd_path)
         
         self.form.lineedit_overcross_token.setText(str(self.overcross_token))
-=======
-                self.on_button_browse_vhacd_path,
-        )
->>>>>>> dc21451a
 
         self.form.button_box.accepted.connect(self.on_ok)
         self.form.button_box.rejected.connect(self.on_cancel)
