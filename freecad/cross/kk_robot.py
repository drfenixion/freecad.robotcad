"""A robot represented with the Khalil-Kleinfinger (KK) model.

Notations from Khalil, W. & Kleinfinger, J., "A new geometric notation for
open and closed-loop robots", in Proceedings of the IEEE International
Conference on Robotics and Automation, 1986, pp. 1174 - 1179.

"""

from __future__ import annotations

from dataclasses import dataclass, field
from itertools import accumulate
from itertools import pairwise
import math
from typing import Any, Optional

import FreeCAD as fc

from .freecad_utils import is_same_placement
from .freecad_utils import warn
from .joint_proxy import make_joint
from .link_proxy import make_link
from .wb_utils import is_joint
from .wb_utils import is_link
from .wb_utils import ros_name

try:
    import numpy as np
    from numpy.typing import ArrayLike
    from . import geometry_helpers as gh
except ImportError as e:
    warn(f'numpy not available, some functionalities will not work, error: {e}',
         False)
    ArrayLike = Any

# Stubs and type hints.
from .robot import Robot as CrossRobot  # A Cross::Robot, i.e. a DocumentObject with Proxy "Robot". # noqa: E501


@dataclass
class KKJoint:
    """A joint of a robot."""
    # Notation:
    # The axis of joint (i) will be Zi.
    # The coordinate frame Ri (Oi,Xi,Yi,Zi) is fixed with respect to link (i).
    # The parameters which lead to define frame (i) will have (i) as subscript.

    # TODO: Use FreeCAD's quantities instead of floats.

    # ɑi: angle between Z(i-1) and Zi about X(i-1), in radians.
    alpha: float

    # di: distance between O(i-1) and Zi, in meters.
    d: float

    # ri: distance between Oi and X(i-1), in meters.
    r: float

    # Θi: angle between X(i-1) and Xi about Zi, in radians.
    theta: float

    # The variable of joint (i) denoted by qi is Θ if (i) is rotational and
    # ri if (i) is prismatic. Hence qi = Θ * (1 - σi) + ri * σi, where σi is
    # the joint type (0 for rotational and 1 for prismatic).
    # We rather use a boolean to represent the joint type:
    # False for rotational, True for prismatic.
    prismatic: bool = False

    # In the case of a link with more than two joints, Xi is the common
    # perpendicular on Zi and Zj, where (i) is the antecedent of (j).
    # Among all possible directions for Xi, the one which is on the longest
    # branch is chosen. Other directions are denoted X'i, X''i, etc.
    # Thus, some other auxiliary frames R'(O',X',Y',Z') will be defined fixed
    # with respect to link(i).

    # γi: angle between Xi and X'i about Zi, in radians.
    # Default to 0.0, i.e. pure DH convention.
    gamma: float = 0.0

    # εi: distance between Oi and O'i, in meters.
    # Default to 0.0, i.e. pure DH convention.
    epsilon: float = 0.0

    @property
    def sigma(self) -> int:
        """Joint type: 0 for rotational, 1 for prismatic."""
        return int(self.prismatic)

    @property
    def is_dh_compatible(self):
        """Check if the joint is compatible with the DH convention.

        Check if the joint is compatible with the Denavit-Hartenberg
        convention, i.e. not a tree structure.

        """
        return (self.gamma == 0.0) and (self.epsilon == 0.0)

    def set_dh_from_placement(
        self,
        placement: fc.Placement,
    ) -> None:
        """Set the joint parameters from a placement.

<<<<<<< HEAD
        Set the joint parameters from the joint's Origin (in the RobotCAD workbench).
        Joints in RobotCAD are along/about the z-axis, no need for the `axis`
=======
        Set the joint parameters from the joint's Origin (in the
        CROSS workbench).
        Joints in CROSS are along/about the z-axis, no need for the `axis`
>>>>>>> 18006a64
        parameter as in `set_dh_from_matrix`.

        """
        placement = placement.copy()
        placement.Base = placement.Base / 1000.0  # Convert to meters.
        matrix = placement.toMatrix()

        self.set_dh_from_matrix([
            [matrix.A11, matrix.A12, matrix.A13, matrix.A14],
            [matrix.A21, matrix.A22, matrix.A23, matrix.A24],
            [matrix.A31, matrix.A32, matrix.A33, matrix.A34],
            [matrix.A41, matrix.A42, matrix.A43, matrix.A44],
        ])

    def set_dh_from_matrix(
        self,
        matrix: ArrayLike,
        axis: Optional[ArrayLike] = None,
    ) -> None:
        """Set the joint parameters from a transformation matrix.

        Set the joint parameters from a transformation matrix between two
        joints.

        The transformation matrix must be a homogeneous transformation in the
        form:
            | cos(Θ)         -sin(Θ)       0        d         |
            | cos(ɑ)sin(Θ)   cos(ɑ)cos(Θ)  -sin(ɑ)  -r*sin(ɑ) |
            | sin(ɑ)sin(Θ)   sin(ɑ)cos(Θ)  cos(ɑ)   r*cos(ɑ)  |
            | 0              0             0        1         |
        Inspired from https://github.com/mcevoyandy/urdf_to_dh,
        urdf_to_dh.generate_dh.py (MIT License).

        Set only the Denavit-Hartenberg parameters, i.e. gamma and epsilon are
        set to 0.0.

        """
        matrix = np.atleast_2d(matrix)

        # Default to the z-axis.
        if axis is None:
            z_axis = np.array([0.0, 0.0, 1.0, 0.0])
            axis = (matrix @ z_axis)[:3]

        # Khalil-Kleinfinger parameters.
        self.gamma = 0.0
        self.epsilon = 0.0

        dh_params = np.zeros(4)

        origin_xyz = matrix[:3, 3]
        origin = np.zeros(3)
        z_axis = np.array([0.0, 0.0, 1.0])

        if gh.are_collinear(origin, z_axis, origin_xyz, axis):
            # Collinear case.
            dh_params[:] = self._dh_params_collinear_case(origin_xyz)
        elif gh.are_parallel(z_axis, axis):
            # Parallel case.
            dh_params[:] = self._dh_params_parallel_case(origin_xyz)
        elif gh.lines_intersect(origin, z_axis, origin_xyz, axis)[0]:
            # Intersect case.
            dh_params[:] = self._dh_params_intersection_case(origin_xyz, axis)
        else:
            # Skew case.
            dh_params[:] = self._dh_params_skew_case(origin_xyz, axis)

        self.theta, self.r, self.d, self.alpha = dh_params

    def _dh_params_collinear_case(self, origin) -> list[float]:
        """Return (theta, r, d, ɑ) = (r, 0, 0, 0) for collinear joints.

        (theta, r, d, ɑ) is the KK notation, corresponding to the DH notation
        (d, Θ, r, ɑ).
        """
        dh_params: list[float] = [0.0] * 4
        dh_params[1] = origin[2]  # r.
        return dh_params

    def _dh_params_parallel_case(self, origin) -> list[float]:
        """Return (theta, r, d, ɑ) = (theta, r, d, 0) for parallel joints.

        (theta, r, d, ɑ) is the KK notation, corresponding to the DH notation
        (d, Θ, r, ɑ).

        """
        dh_params: list[float] = [0.0] * 4
        dh_params[1] = origin[2]  # r.
        dh_params[0] = math.atan2(origin[1], origin[0])  # θ.
        dh_params[2] = math.sqrt(origin[0]**2 + origin[1]**2)  # d.
        return dh_params

    def _dh_params_intersection_case(self, origin, axis) -> list[float]:
        """Return (theta, r, d, ɑ) = (theta, r, 0, ɑ) for intersecting joints.

        (theta, r, d, ɑ) is the KK notation, corresponding to the DH notation
        (d, Θ, r, ɑ).

        """
        zaxis = np.array([0.0, 0.0, 1.0])

        dh_params: list[float] = [0.0] * 4
        dh_params[1] = gh.lines_intersect(
                np.zeros(3),
                zaxis,
                origin,
                axis,
        )[1][0]  # r.

        # Round small values to 0.0.
        axis[abs(axis) < 1.0e-5] = 0.0

        cn = np.cross(zaxis, axis)
        cn[abs(cn) < 1.0e-5] = 0.0
        if cn[0] < 0.0:
            cn = -cn

        dh_params[0] = math.atan2(cn[1], cn[0])  # θ.
        dh_params[2] = 0.0

        vn = cn / np.linalg.norm(cn)
        dh_params[3] = math.atan2(
            np.dot(np.cross(zaxis, axis), vn),
            np.dot(zaxis, axis),
        )  # ɑ.

        return dh_params

    def _dh_params_skew_case(self, origin, direction):
        """Return (theta, r, d, ɑ) for the general case.

        (theta, r, d, ɑ) is the KK notation, corresponding to the DH notation
        (d, Θ, r, ɑ).

        """
        # Late import to load the workbench faster and allow to use the rest
        # without numpy.
        import numpy as np

        point_a = np.zeros(3)
        point_b = np.zeros(3)
        dh_params: list[float] = [0.0] * 4

        # Find closest points along parent z-axis (point_a) and
        # joint axis (point_b)
        dir_2 = (direction[0]**2 + direction[1]**2)
        t = -(origin[0] * direction[0] + origin[1] * direction[1]) / dir_2
        point_b = origin + t * direction
        point_a[2] = point_b[2]

        dh_params[1] = point_a[2]  # r.

        dh_params[2] = np.linalg.norm(point_b - point_a)  # d.

        dh_params[0] = math.atan2(point_b[1], point_b[0])  # θ.

        # Awesome way to get signed angle:
        # https://stackoverflow.com/questions/5188561/signed-angle-between-two-3d-vectors-with-same-origin-within-the-same-plane/33920320#33920320
        cn = point_b - point_a
        vn = cn / np.linalg.norm(cn)
        zaxis = np.array([0.0, 0.0, 1.0])
        dh_params[3] = math.atan2(
            np.dot(np.cross(zaxis, direction), vn),
            np.dot(zaxis, direction),
        )  # ɑ.

        return dh_params

    def to_placement(self) -> fc.Placement:
        """Return the origin of the joint as Placement.

        Return the (URDF) origin of the joint as Placement, i.e. the
        placement of the joint frame with respect to the parent link frame.

        The transformation matrix is T(i-1)(i) =
            | cos(Θ)         -sin(Θ)       0        d         |
            | cos(ɑ)sin(Θ)   cos(ɑ)cos(Θ)  -sin(ɑ)  -r*sin(ɑ) |
            | sin(ɑ)sin(Θ)   sin(ɑ)cos(Θ)  cos(ɑ)   r*cos(ɑ)  |
            | 0              0             0        1         |

        # TODO: Implement KK.
        """
        if not self.is_dh_compatible:
            raise NotImplementedError('The joint is not DH compatible.')
        cθ = math.cos(self.theta)
        sθ = math.sin(self.theta)
        cα = math.cos(self.alpha)
        sα = math.sin(self.alpha)
        placement = fc.Placement(
            fc.Matrix(
                cθ,      -sθ,     0.0,       self.d,
                cα * sθ, cα * cθ, -sα, -self.r * sα,
                sα * sθ, sα * cθ,  cα,  self.r * cα,
                0.0,     0.0,     0.0,          1.0,
            ),
        )
        placement.Base *= 1000.0  # Convert to mm.
        return placement


@dataclass
class KKRobot:
    """A robot represented with the Khalil-Kleinfinger (KK) model.

    - The base will beconsidered as link 0.
    - The numbers of links and joints are increasing
      at each branch when traversing from the base to
      an end effector
    - link (i) is articulated on joint (i), i.e. joint (i)
      connects the link (a(i)) and link(i), where a(i) is
      the number of the link antecedent to link (i)
      when coming from the base
    - frame(i) is defined fixed with respect to link (i),
      and Z is the axis of joint(i).
    - Xi is the common perpendicular on Zi and Zj, where (i) is
      the antecedent of (j). Among all possible directions
      for Xi, the one which is on the longest branch is
      chosen. Other directions are denoted X'i, X''i, etc.
      Thus, some other auxiliary frames R'(O',X',Y',Z') will be defined fixed
      with respect to link(i).

    """
    joints: list[KKJoint] = field(default_factory=list)

    @property
    def dof(self) -> int:
        """Degree of freedom, i.e. number of joints."""
        return len(self.joints)

    @property
    def is_dh_compatible(self):
        """Check if the robot is compatible with the DH convention.

        Check if the robot is compatible with the Denavit-Hartenberg
        convention, i.e. not a tree structure.

        Could have been called `is_open_chain`.

        """
        return all(j.is_dh_compatible for j in self.joints)

    def set_from_robot(
        self,
        robot: CrossRobot,
    ) -> bool:
        """Set all parameters from a CROSS::Robot."""
        self.joints.clear()

        chains = robot.Proxy.get_chains()
        if len(chains) > 1:
            return False

        for joint in robot.Proxy.get_joints():
            if joint.Type not in ['revolute', 'prismatic']:
                warn(f'Joint type {joint.Type} of {joint.Label} not supported', True)
                return False

        for joint in robot.Proxy.get_joints():
            prismatic = (joint.Type == 'prismatic')
            kk_joint = KKJoint(0.0, 0.0, 0.0, 0.0)  # Irrelevant values.
            kk_joint.set_dh_from_placement(joint.Origin)
            kk_joint.prismatic = prismatic
            self.joints.append(kk_joint)
        return True

    def transfer_to_robot(
        self,
        robot: CrossRobot,
    ) -> bool:
        """Set all parameters to a CROSS::Robot.

        Does NOT open any transaction.

        """
        if not self.is_dh_compatible:
            warn(
                f'Robot {robot.Label} is not compatible with the'
                ' DH convention, not implemented yet', True,
            )
            return False
        cross_joints = robot.Proxy.get_joints()
        cross_links = robot.Proxy.get_links()

        if (not cross_joints) or (len(cross_joints) > len(self.joints)):
            warn(
                f'Robot {robot.Label} has a larger number of joints than'
                ' in the DH parameter table, not implemented yet',
                True,
            )
            return False

        if (
            cross_joints and cross_links
            and (len(cross_joints) != (len(cross_links) - 1))
        ):
            warn(
                f'Robot {robot.Label} has {len(cross_joints)} joints and'
                f' {len(cross_links)} links, should have'
                f' {len(cross_joints) + 1} links, not implemented yet',
                True,
            )
            return False

        if ((not cross_joints) and (len(cross_links) == 1)):
            warn(
                f'Robot {robot.Label} has 1 link and no'
                ' joint, not implemented yet',
                True,
            )
            return False

        self._add_missing_to_robot(robot)

        # We need to update the list of CROSS joints and links, this time
        # respecting the kinematic chain.
        # Implementation note: no need to check non-empty get_chains() because
        # of the check for DH compatibility above.
        chain = list(accumulate(robot.Proxy.get_chains(), initial=[]))[-1]
        cross_joints = [o for o in chain if is_joint(o)]
        cross_links = [o for o in chain if is_link(o)]
        link_pair_iterator = pairwise(cross_links)
        for i in range(len(self.joints)):
            kk_joint = self.joints[i]
            cross_joint = cross_joints[i]
            parent_link, child_link = next(link_pair_iterator)
            parent_name = ros_name(parent_link)
            if cross_joint.Parent != parent_name:
                # Implementation note: avoid recursion.
                cross_joint.Parent = parent_name
            child_name = ros_name(child_link)
            if cross_joint.Child != child_name:
                # Implementation note: avoid recursion.
                cross_joint.Child = ros_name(child_link)
            type_ = 'prismatic' if kk_joint.prismatic else 'revolute'
            if cross_joint.Type != type_:
                # Implementation note: avoid recursion.
                cross_joint.Type = type_
            if not is_same_placement(
                cross_joint.Origin, kk_joint.to_placement(),
                1e-5, 1e-6,
            ):
                # Implementation note: avoid recursion.
                cross_joint.Origin = kk_joint.to_placement()
            if cross_joint.Mimic:
                # Implementation note: avoid recursion.
                cross_joint.Mimic = False
        return True

    def _add_missing_to_robot(
        self,
        robot: CrossRobot,
    ) -> None:
        """Add the missing joints and links to the robot.

        Only DH parameters supported for now.

        No checks are done because they are in self.transfer_to_robot().

        """
        cross_joints = robot.Proxy.get_joints()
        chains = robot.Proxy.get_chains()

        doc = robot.Document
        if not cross_joints:
            base_link = make_link(f'{robot.Label}_base_link', doc)
            base_link.Label2 = 'base_link'
            base_link.adjustRelativeLinks(robot)
            robot.addObject(base_link)
            parent_link = base_link
        else:
            # Implementation note: no need to check for indexes.
            # Implementation note: no need to check that this is a link
            # because n(links) = n(joints) + 1.
            parent_link = chains[0][-1]

        for i in range(len(self.joints) - len(cross_joints)):
            n = i + len(cross_joints)
            cross_joint = make_joint(f'{robot.Label}_joint_{n + 1}', doc)
            cross_joint.adjustRelativeLinks(robot)
            robot.addObject(cross_joint)
            # cross_joints.append(cross_joint)

            child_link = make_link(f'{robot.Label}_link_{n + 1}', doc)
            child_link.adjustRelativeLinks(robot)
            robot.addObject(child_link)

            cross_joint.Parent = ros_name(parent_link)
            cross_joint.Child = ros_name(child_link)<|MERGE_RESOLUTION|>--- conflicted
+++ resolved
@@ -102,14 +102,9 @@
     ) -> None:
         """Set the joint parameters from a placement.
 
-<<<<<<< HEAD
-        Set the joint parameters from the joint's Origin (in the RobotCAD workbench).
+        Set the joint parameters from the joint's Origin (in the
+        RobotCAD workbench).
         Joints in RobotCAD are along/about the z-axis, no need for the `axis`
-=======
-        Set the joint parameters from the joint's Origin (in the
-        CROSS workbench).
-        Joints in CROSS are along/about the z-axis, no need for the `axis`
->>>>>>> 18006a64
         parameter as in `set_dh_from_matrix`.
 
         """
