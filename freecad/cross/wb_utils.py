"""Utility function specific to this workbench."""

from __future__ import annotations

from dataclasses import dataclass
from pathlib import Path
from typing import Any, Callable, List, Optional, Protocol, Union
<<<<<<< HEAD
import os
import subprocess
=======
import typing
>>>>>>> 33cffe83

import FreeCAD as fc
import FreeCADGui as fcgui

<<<<<<< HEAD
from . import wb_constants
=======
if typing.TYPE_CHECKING:
    try:
        from geometry_msgs.msg import Pose
    except ImportError:
        Pose = Any


>>>>>>> 33cffe83
from . import wb_globals
from .freecad_utils import get_param, get_parents_names, is_selection_object
from .gui_utils import tr
from .freecad_utils import is_box
from .freecad_utils import is_cylinder
from .freecad_utils import is_sphere
from .freecad_utils import is_lcs
from .freecad_utils import is_part
from .freecad_utils import is_link as is_fc_link
from .freecad_utils import message
from .freecad_utils import set_param
from .freecad_utils import warn
from .freecad_utils import lcs_attachmentsupport_name
from .freecadgui_utils import get_placement
from .ros.utils import get_ros_workspace_from_file
from .ros.utils import without_ros_workspace
from .utils import attr_equals, calc_md5
from .utils import values_from_string
from .utils import get_valid_filename
from .exceptions import NoPartWrapperOfObject
from .freecad_utils import validate_types

# Stubs and typing hints.
from .attached_collision_object import AttachedCollisionObject as CrossAttachedCollisionObject  # A Cross::AttachedCollisionObject, i.e. a DocumentObject with Proxy "AttachedCollisionObject". # noqa: E501
from .joint import Joint as CrossJoint  # A Cross::Joint, i.e. a DocumentObject with Proxy "Joint". # noqa: E501
from .link import Link as CrossLink  # A Cross::Link, i.e. a DocumentObject with Proxy "Link". # noqa: E501
from .robot import Robot as CrossRobot  # A Cross::Robot, i.e. a DocumentObject with Proxy "Robot". # noqa: E501
from .workcell import Workcell as CrossWorkcell  # A Cross::Workcell, i.e. a DocumentObject with Proxy "Workcell". # noqa: E501
from .xacro_object import XacroObject as CrossXacroObject  # A Cross::XacroObject, i.e. a DocumentObject with Proxy "XacroObject". # noqa: E501
from .controller import Controller as CrossController  # A Cross::Controller, i.e. a DocumentObject with Proxy "Controller". # noqa: E501
from .sensors.sensor import Sensor as CrossSensor  # A Cross::Sensor, i.e. a DocumentObject with Proxy "SensorProxyJoint" or "SensorProxyJoint". # noqa: E501

DO = fc.DocumentObject
CrossBasicElement = Union[CrossJoint, CrossLink]
CrossObject = Union[CrossJoint, CrossLink, CrossRobot, CrossXacroObject, CrossWorkcell, CrossController, CrossSensor]
DOList = List[DO]

MOD_PATH = Path(fc.getUserAppDataDir()) / 'Mod/freecad.robotcad'
RESOURCES_PATH = MOD_PATH / 'resources'
UI_PATH = RESOURCES_PATH / 'ui'
ICON_PATH = RESOURCES_PATH / 'icons'
MODULES_PATH = MOD_PATH / 'modules'
ROS2_CONTROLLERS_PATH = MOD_PATH / 'modules' / 'ros2_controllers'
SDFORMAT_PATH = MOD_PATH / 'modules' / 'sdformat'
SDFORMAT_SDF_TEMPLATES_PATH = MOD_PATH / 'modules' / 'sdformat' / 'sdf'
SENSORS_DATA_PATH = MOD_PATH / 'resources' / 'sensors'
LINK_SENSORS_DATA_PATH = MOD_PATH / 'resources' / 'sensors' / 'link'
JOINT_SENSORS_DATA_PATH = MOD_PATH / 'resources' / 'sensors' / 'joint'
ROBOT_SENSORS_DATA_PATH = MOD_PATH / 'resources' / 'sensors' / 'robot'


class SupportsStr(Protocol):
    def __str__(self) -> str:
        ...


@dataclass
class XacroObjectAttachment:
    xacro_object: CrossXacroObject
    attached_to: Optional[CrossLink] = None
    attached_by: Optional[CrossJoint] = None
    # ROS object `attached_to` belongs to.
    attachement_ros_object: Optional[CrossXacroObject | CrossRobot] = None


def get_workbench_param(
    param_name: str,
    default: Any,
) -> Any:
    """Return the value of a workbench parameter."""
    param_grp = fc.ParamGet(
            f'User parameter:BaseApp/Preferences/Mod/{wb_globals.PREFS_CATEGORY}',
    )
    return get_param(param_grp, param_name, default)


def set_workbench_param(
    param_name: str,
    value: Any,
) -> None:
    """Set the value of a workbench parameter."""
    param_grp = fc.ParamGet(
            f'User parameter:BaseApp/Preferences/Mod/{wb_globals.PREFS_CATEGORY}',
    )
    set_param(param_grp, param_name, value)


def is_attached_collision_object(obj: DO) -> bool:
    """Return True if the object is a Cross::AttachedCollisionObject."""
    return _has_ros_type(obj, 'Cross::AttachedCollisionObject')


def is_robot(obj: DO) -> bool:
    """Return True if the object is a Cross::Robot."""
    return _has_ros_type(obj, 'Cross::Robot')


def is_link(obj: DO) -> bool:
    """Return True if the object is a Cross::Link."""
    return _has_ros_type(obj, 'Cross::Link')


def is_joint(obj: DO) -> bool:
    """Return True if the object is a Cross::Link."""
    return _has_ros_type(obj, 'Cross::Joint')


def is_xacro_object(obj: DO) -> bool:
    """Return True if the object is a Cross::Xacro."""
    return _has_ros_type(obj, 'Cross::XacroObject')


def is_workcell(obj: DO) -> bool:
    """Return True if the object is a Cross::Workcell."""
    return _has_ros_type(obj, 'Cross::Workcell')


def is_controller(obj: DO) -> bool:
    """Return True if the object is a Cross::Controller."""
    return _has_ros_type(obj, 'Cross::Controller')


def is_broadcaster(obj: DO) -> bool:
    """Return True if the object is a Cross::Broadcaster."""
    return _has_ros_type(obj, 'Cross::Broadcaster')


def is_sensor(obj: DO) -> bool:
    """Return True if the object is a Cross::Sensor."""
    return is_sensor_link(obj) or is_sensor_joint(obj) or _has_ros_type(obj, 'Cross::Sensor')


def is_sensor_link(obj: DO) -> bool:
    """Return True if the object is a Cross::SensorLink."""
    return _has_ros_type(obj, 'Cross::SensorLink')


def is_sensor_joint(obj: DO) -> bool:
    """Return True if the object is a Cross::SensorJoint."""
    return _has_ros_type(obj, 'Cross::SensorJoint')


def is_planning_scene(obj: DO) -> bool:
    """Return True if the object is a Cross::PlanningScene."""
    return _has_ros_type(obj, 'Cross::PlanningScene')


def is_simple_joint(obj: DO) -> bool:
    """Return True if prismatic, revolute, or continuous."""
    return (
        is_joint(obj)
        and (obj.Type in ['prismatic', 'revolute', 'continuous'])
    )


def is_primitive(obj: DO) -> bool:
    """Return True if the object is a 'Part::{Box,Cylinder,Sphere}'."""
    return is_box(obj) or is_sphere(obj) or is_cylinder(obj)


def is_controllers_template_for_param_mapping(param_full_name: str) -> bool:
    """Return True param_full_name contains marker of param mapping template."""
    if wb_constants.ROS2_CONTROLLERS_PARAM_FULL_NAME_GLUE + wb_constants.ROS2_CONTROLLERS_PARAM_MAP_MARKER in param_full_name:
        return True
    return False


def return_true(obj: DO) -> bool:
    """Return always True.

    It is dummy for checking of elements without real checking function.
    Used for maintain same workflow as other element with checking function."""

    return True


def is_robot_selected() -> bool:
    """Return True if the first selected object is a Cross::Robot."""
    return is_selected_from_lambda(is_robot)


def is_joint_selected() -> bool:
    """Return True if the first selected object is a Cross::Joint."""
    return is_selected_from_lambda(is_joint)


def is_link_selected() -> bool:
    """Return True if the first selected object is a Cross::Link."""
    return is_selected_from_lambda(is_link)


def is_controller_selected() -> bool:
    """Return True if the first selected object is a Cross::Controller."""
    return is_selected_from_lambda(is_controller)


def is_broadcaster_selected() -> bool:
    """Return True if the first selected object is a Cross::Broadcaster."""
    return is_selected_from_lambda(is_broadcaster)


def is_sensor_selected() -> bool:
    """Return True if the first selected object is a Cross::Sensor."""
    return is_selected_from_lambda(is_sensor)


def is_workcell_selected() -> bool:
    """Return True if the first selected object is a Cross::Workcell."""
    return is_selected_from_lambda(is_workcell)


def is_planning_scene_selected() -> bool:
    """Return True if the first selected object is a Cross::PlanningScene."""
    return is_selected_from_lambda(is_planning_scene)


def get_attached_collision_objects(objs: DOList) -> list[CrossAttachedCollisionObject]:
    """Return only the objects that are Cross::AttachedCollisionObject instances."""
    return [o for o in objs if is_attached_collision_object(o)]


def get_links(objs: DOList) -> list[CrossLink]:
    """Return only the objects that are Cross::Link instances."""
    return [o for o in objs if is_link(o)]


def get_joints(objs: DOList) -> list[CrossJoint]:
    """Return only the objects that are Cross::Joint instances."""
    return [o for o in objs if is_joint(o)]


def get_link_sensors(objs: DOList) -> list[CrossSensor]:
    """Return only the objects that are Cross::SensorLink instances."""
    return [o for o in objs if is_sensor_link(o)]


def get_joint_sensors(objs: DOList) -> list[CrossSensor]:
    """Return only the objects that are Cross::SensorJoint instances."""
    return [o for o in objs if is_sensor_joint(o)]


def get_controllers(objs: DOList) -> list[CrossController]:
    """Return only the objects that are Cross::Controller instances."""
    return [o for o in objs if is_controller(o)]


def get_broadcasters(objs: DOList) -> list[CrossController]:
    """Return only the objects that are Cross::Controller instances."""
    return [o for o in objs if is_broadcaster(o)]


def get_xacro_objects(objs: DOList) -> list[CrossXacroObject]:
    """Return only the objects that are Cross::XacroObject instances."""
    return [o for o in objs if is_xacro_object(o)]


def get_chains(
        links: list[CrossLink],
        joints: list[CrossJoint],
        check_kinematics = True,
) -> list[list[CrossBasicElement]]:
    """Return the list of chains.

    A chain starts at the root link, alternates links and joints, and ends
    at the last joint of the chain.

    If the last element of a chain would be a joint, that chain is not
    considered.

    """
    # TODO: Make the function faster.
    base_links: list[CrossLink] = []
    tip_links: list[CrossLink] = []

    for link in links:
        if link.Proxy.may_be_base_link():
            if check_kinematics == False: # avoid silent bug https://github.com/drfenixion/freecad.cross/issues/5
                if len(base_links) < 1:
                    base_links.append(link)
            else:
                base_links.append(link)
        if link.Proxy.is_tip_link():
            tip_links.append(link)
    if len(base_links) > 1:
        # At least two root links found, not supported.
        return []
    chains: list[list[CrossBasicElement]] = []
    for link in tip_links:
        chain = get_chain(link)
        if chain:
            chains.append(chain)
    return chains


def get_chain(link: CrossLink) -> list[CrossBasicElement]:
    """Return the chain from base link to link, excluded.

    The chain starts with the base link, then alternates a joint and a link.
    The last item is the joint that has `link` as child.

    """
    chain: list[CrossBasicElement] = []
    ref_joint = link.Proxy.get_ref_joint()
    if not ref_joint:
        # A root link.
        return [link]
    if not ref_joint.Parent:
        warn(f'Joint `{ros_name(ref_joint)}` has no parent', False)
        # Return only ref_joint to indicate an error.
        return [ref_joint]
    robot = ref_joint.Proxy.get_robot()
    subchain = get_chain(robot.Proxy.get_link(ref_joint.Parent))
    if subchain and is_joint(subchain[0]):
        # Propagate the error of missing joint.Parent.
        return subchain
    chain += subchain + [ref_joint] + [link]
    return chain


def is_subchain(subchain: DOList, chain: DOList) -> bool:
    """Return True if all items in `subchain` are in `chain`."""
    for link_or_joint in subchain:
        if link_or_joint not in chain:
            return False
    return True


def get_parent_link_of_obj(obj: DO) -> bool | CrossLink:
    """Return first parent CrossLink of object or None."""
    for parent in reversed(obj.InListRecursive):
        if is_link(parent):
            return parent
    return None


def get_xacro_object_attachments(
        xacro_objects: list[CrossXacroObject],
        joints: list[CrossJoint],
) -> list[XacroObjectAttachment]:
    """Return attachment details of xacro objects."""
    attachments: list[XacroObjectAttachment] = []
    for xacro_object in xacro_objects:
        attachment = XacroObjectAttachment(xacro_object)
        attachments.append(attachment)
        if not hasattr(xacro_object, 'Proxy'):
            continue
        root_link = xacro_object.Proxy.root_link
        for joint in joints:
            if joint.Child == root_link:
                attachment.attached_by = joint
        if not attachment.attached_by:
            continue
        for xo in [x for x in xacro_objects if x is not xacro_object]:
            parent: str = attachment.attached_by.Parent
            if xo.Proxy.has_link(parent):
                attachment.attached_to = xo.Proxy.get_link(parent)
                attachment.attachement_ros_object = xo
    return attachments


def get_xacro_chains(
        xacro_objects: list[CrossXacroObject],
        joints: list[CrossJoint],
) -> list[list[XacroObjectAttachment]]:
    """Return the list of chains.

    A chain starts at a xacro object that is not attached to any other xacro
    object and contains all xacro objects that form an attachment chain, up to
    the xacro object to which no other xacro object is attached.

    """
    def is_parent(
        xacro_object: CrossXacroObject,
        attachments: list[XacroObjectAttachment],
    ) -> bool:
        for attachment in attachments:
            if attachment.attachement_ros_object is xacro_object:
                return True
        return False

    def get_chain(
        xacro_object: CrossXacroObject,
        attachments: list[XacroObjectAttachment],
    ) -> list[XacroObjectAttachment]:
        for attachment in attachments:
            if attachment.xacro_object is xacro_object:
                break
        if attachment.attachement_ros_object:
            return (
                get_chain(attachment.attachement_ros_object, attachments)
                + [attachment]
            )
        else:
            return [attachment]

    attachments = get_xacro_object_attachments(xacro_objects, joints)
    tip_xacros: list[CrossXacroObject] = []
    for attachment in attachments:
        if not is_parent(attachment.xacro_object, attachments):
            tip_xacros.append(attachment.xacro_object)
    chains: list[list[XacroObjectAttachment]] = []
    for xacro_object in tip_xacros:
        chains.append(get_chain(xacro_object, attachments))
    return chains


def ros_name(obj: DO) -> str:
    """Return in order obj.Label2, obj.Label, obj.Name."""
    if ((
        not hasattr(obj, 'isDerivedFrom')
        or (not obj.isDerivedFrom('App::DocumentObject'))
    )):
        return 'not_a_FreeCAD_object'
    if obj.Label2:
        return obj.Label2
    if obj.Label:
        return obj.Label
    return obj.Name


def get_valid_urdf_name(name: str) -> str:
    if not name:
        return 'no_name'
    # TODO: special XML characters must be escaped.
    return name.replace('"', '&quot;')


def get_rel_and_abs_path(path: str) -> tuple[str, Path]:
    """Return the path relative to src and the absolute path.

    Return the path relative to the `src` folder in the  ROS workspace and
    the absolute path to the file.
    The input path can be a path relative to the ROS workspace or an absolute
    path.
    If the input path is relative, it is returned as-is.

    For example, if the file path is `my_package/file.py`, return
    `('my_package/file.py', Path('/home/.../ros2_ws/src/my_package/file.py`)`,
    supposing that `my_package` is a ROS package in the ROS workspace
    `/home/.../ros2_ws`.

    The existence of the given path is not checked.

    If `wb_globals.g_ros_workspace` is not set, ask the user to configure it.

    """
    # Import here to avoid circular import.
    from .wb_gui_utils import get_ros_workspace

    if not wb_globals.g_ros_workspace.name:
        ws = get_ros_workspace()
        wb_globals.g_ros_workspace = ws
    p = without_ros_workspace(path)
    full_path = (
        wb_globals.g_ros_workspace.expanduser() / 'src' / p
    )
    return p, full_path


def remove_ros_workspace(path) -> str:
    """Modify `path` to remove $ROS_WORKSPACE/src.

    Return the path relative to `wb_globals.g_ros_workspace / 'src'`.
    Doesn't use any ROS functionalities and, thus, doesn't support finding any
    underlay workspace.
    Modify `wb_globals.g_ros_workspace` if a workspace was guessed from `path`.

    """
    rel_path = without_ros_workspace(path)
    if wb_globals.g_ros_workspace.samefile(Path()):
        # g_ros_workspace was not defined yet.
        ws = get_ros_workspace_from_file(path)
        if not ws.samefile(Path()):
            # A workspace was found.
            wb_globals.g_ros_workspace = ws
            message(
                'ROS workspace was set to'
                f' {wb_globals.g_ros_workspace},'
                ' change if not correct.'
                ' Note that packages in this workspace will NOT be'
                ' found, though, but only by launching FreeCAD from a'
                ' sourced workspace',
                True,
            )
            rel_path = without_ros_workspace(path)
    return rel_path


def export_templates(
        template_files: list[str],
        package_parent: [Path | str],
        **keys: SupportsStr,
) -> None:
    """Export generated files.

    Parameters
    ----------

    - template_files: list of files to export, relative to
                      `RESOURCES_PATH/templates`, where RESOURCES_PATH is the
                      directory `resources` of this workbench.
    - package_name: the directory containing the directory called
                    `package_name`, usually "$ROS_WORKSPACE/src".
    - keys: dictionary of replacement string in templates.
            - package_name (compulsory): name of the ROS package and its containing
                                         directory.
            - urdf_file: name of the URDF/xacro file without directory.
                         Used in `launch/display.launch.py`.
            - fixed_frame: parameter "Global Options / Fixed Frame" in RViz.

    """
    try:
        package_name: str = keys['package_name']
    except KeyError:
        raise RuntimeError('Parameter "package_name" must be given')

    package_parent = Path(package_parent)

    try:
        meshes_dir
    except NameError:
        meshes_dir = (
            'meshes '
            if _has_meshes_directory(package_parent, package_name)
            else ''
        )

    for f in template_files:
        template_file_path = RESOURCES_PATH / 'templates' / f
        template = template_file_path.read_text()
        txt = template.format(**keys)

        xacro_wrapper_tmpl = 'xacro_wrapper_template.urdf.xacro'
        #replace xacro wrapper file name
        if xacro_wrapper_tmpl in f:
            f = f.replace(xacro_wrapper_tmpl, keys['xacro_wrapper_file'])

        sensors_tmpl = 'sensors_template.urdf.xacro'
        #replace sensors_template file name
        if sensors_tmpl in f:
            f = f.replace(sensors_tmpl, keys['sensors_file'])

        output_path = package_parent / package_name / f
        output_path.parent.mkdir(parents=True, exist_ok=True)
        output_path.write_text(txt)


def _has_ros_type(obj: DO, type_: str) -> bool:
    """Return True if the object is an object from this workbench."""
    if not isinstance(obj, DO):
        return False
    return attr_equals(obj, '_Type', type_)


def _has_meshes_directory(
        package_parent: [Path | str],
        package_name: str,
) -> bool:
    """Return True if the directory "meshes" exists in the package."""
    meshes_directory = Path(package_parent) / package_name / 'meshes'
    return meshes_directory.exists()


def is_selected_from_lambda(
        is_type_fun: Callable[DO, bool],
) -> bool:
    """Return True if the first selected object meets the given criteria.

    Return `is_type_fun("first_selected_object")`.

    """
    if not fc.GuiUp:
        return False
    if fc.activeDocument() is None:
        return False
    import FreeCADGui as fcgui
    sel = fcgui.Selection.getSelection()
    if not sel:
        return False
    return is_type_fun(sel[0])


def is_name_used(
        obj: CrossObject,
        container_obj: [CrossRobot | CrossWorkcell],
) -> bool:
    if not is_robot(container_obj) or is_workcell(container_obj):
        raise RuntimeError(
            'Second argument must be a'
            ' CrossRobot or a CrossWorkbench',
        )
    obj_name = ros_name(obj)
    if ((obj is not container_obj)
            and (ros_name(container_obj) == obj_name)):
        return True
    if is_robot(container_obj) and hasattr(container_obj, 'Proxy'):
        for link in container_obj.Proxy.get_links():
            if ((obj is not link)
                    and (ros_name(link) == obj_name)):
                return True
    elif is_workcell(container_obj) and hasattr(container_obj, 'Proxy'):
        for xacro_object in container_obj.Proxy.get_xacro_objects():
            if ((obj is not xacro_object)
                    and (ros_name(xacro_object) == obj_name)):
                return True
            if hasattr(xacro_object, 'Proxy'):
                robot = xacro_object.Proxy.get_robot()
                if robot and is_name_used(obj, robot):
                    return True
    if hasattr(container_obj, 'Proxy'):
        for joint in container_obj.Proxy.get_joints():
            if ((obj is not joint)
                    and (ros_name(joint) == obj_name)):
                return True
    return False


def placement_from_geom_pose(pose: Pose) -> fc.Placement:
    """Return a FreeCAD Placement from a ROS Pose."""
    ros_to_freecad_factor = 1000.0  # ROS uses meters, FreeCAD uses mm.
    return fc.Placement(
        fc.Vector(
            pose.position.x * ros_to_freecad_factor,
            pose.position.y * ros_to_freecad_factor,
            pose.position.z * ros_to_freecad_factor,
        ),
        fc.Rotation(
            pose.orientation.w,
            pose.orientation.x,
            pose.orientation.y,
            pose.orientation.z,
        ),
    )


def placement_from_pose_string(pose: str) -> fc.Placement:
    """Return a FreeCAD Placement from a string pose `x, y, z; qw, qx, qy, qz`.

    The pose is a string of 2 semi-colon-separated groups: 3 floats
    representing the position in meters and 4 floats for the orientation
    as quaternions qw, qx, qy, qz. The values in a group can be separated
    by commas or spaces.
    A string of 7 floats is also accepted.

    """
    if ';' in pose:
        position_str, orientation_str = pose.split(';')
        try:
            x, y, z = values_from_string(position_str)
            qw, qx, qy, qz = values_from_string(orientation_str)
        except ValueError:
            raise ValueError('Pose must have the format `x, y, z; qw, qx, qy, qz`')
    else:
        try:
            x, y, z, qw, qx, qy, qz = values_from_string(pose)
        except ValueError:
            raise ValueError(
                    'Pose must have the format `x, y, z; qw, qx, qy, qz`'
                    ' or `x, y, z, qw, qx, qy, qz`',
            )
    ros_to_freecad_factor = 1000.0  # ROS uses meters, FreeCAD uses mm.
    return fc.Placement(
        fc.Vector(x, y, z) * ros_to_freecad_factor,
        fc.Rotation(qw, qx, qy, qz),
    )


def get_urdf_path(robot: CrossRobot, output_path: str) -> Path:
    """Return URDF file path`.
    """

    file_base = get_valid_filename(ros_name(robot))
    urdf_file = f'{file_base}.urdf'
    urdf_path = output_path / f'urdf/{urdf_file}'
    urdf_path = Path(urdf_path)

    return urdf_path


def get_xacro_wrapper_path(robot: CrossRobot, output_path: str) -> Path:
    """Return xacro wrapper file path`.
    """

    xacro_wrapper_file = get_xacro_wrapper_file_name(ros_name(robot))
    xacro_wrapper_path = output_path / f'urdf/{xacro_wrapper_file}'
    xacro_wrapper_path = Path(xacro_wrapper_path)

    return xacro_wrapper_path


def get_robot_meta_path(path_to_overcross_meta_dir: str) -> Path:
    """Return robot meta file path`.
    """

    return Path(path_to_overcross_meta_dir + 'robot_meta.xml')


def get_controllers_config_path(robot: CrossRobot, path_to_overcross_meta_dir: str) -> Path:
    """Return ros2_control controllers config file path in source dir (overcross)`.
    """

    return Path(path_to_overcross_meta_dir + get_controllers_config_file_name(ros_name(robot)))


def set_placement_by_orienteer(doc: DO, link_or_joint: DO, origin_or_mounted_placement_name: str, orienteer1: DO):
    """Set element (joint) placement (Origin) by orienteer.

    Set placement with orienteer placement value
    """

    # set_placement_by_orienteer() does not work for MountedPlacement of link
    # because link conjuction place in many cases not at origin (zero coordinates) of link
    # Instead of this use move_placement()

    placement1 = get_placement_of_orienteer(orienteer1, lcs_concentric_reversed = True)

    # prepare data
    origin_or_mounted_placement_name__old = getattr(link_or_joint, origin_or_mounted_placement_name)
    setattr(link_or_joint, origin_or_mounted_placement_name, fc.Placement(fc.Vector(0,0,0), fc.Rotation(0,0,0), fc.Vector(0,0,0)))  # set zero Origin
    doc.recompute() # trigger compute element placement based on zero Origin
    element_basic_placement = getattr(link_or_joint, 'Placement')
    setattr(link_or_joint, origin_or_mounted_placement_name, origin_or_mounted_placement_name__old)
    doc.recompute()

    ## prepare data
    placement1_diff = element_basic_placement.inverse() * placement1

    # Set Origin or Mounted placement
    setattr(link_or_joint, origin_or_mounted_placement_name, placement1_diff)
    doc.recompute()


def move_placement(
    doc: DO, link_or_joint: DO, origin_or_mounted_placement_name: str,
    orienteer1: DO, orienteer2: DO, delete_created_objects:bool = True,
):
    """Move element (joint or link) placement (Origin or Mounted placement).

    Move first orienteer to placement of second and second orienteer
    and element to positions relative their bind system (element and orienteers) before.
    This move does not change spatial relation between each other.
    """

    placement1 = get_placement_of_orienteer(orienteer1, delete_created_objects)
    placement2 = get_placement_of_orienteer(orienteer2, delete_created_objects, lcs_concentric_reversed = True)

    # prepare data
    origin_or_mounted_placement_name__old = getattr(link_or_joint, origin_or_mounted_placement_name)
    # set zero Origin
    setattr(link_or_joint, origin_or_mounted_placement_name, fc.Placement(fc.Vector(0,0,0), fc.Rotation(0,0,0), fc.Vector(0,0,0)))
    doc.recompute() # trigger compute element placement based on zero Origin
    element_basic_placement = getattr(link_or_joint, 'Placement')
    setattr(link_or_joint, origin_or_mounted_placement_name, origin_or_mounted_placement_name__old)
    doc.recompute()

    ## prepare data
    element_local_placement = getattr(link_or_joint, origin_or_mounted_placement_name)
    origin_placement1_diff = (element_basic_placement * element_local_placement).inverse() * placement1
    origin_placement2_diff = (element_basic_placement * element_local_placement).inverse() * placement2

    # do Origin move
    # first orienteer come to second orienteer place and Origin respectively moved
    # in local frame every tool click will result Origin move because both orienteers moved and received new position
    new_local_placement = element_local_placement * origin_placement2_diff * origin_placement1_diff.inverse()
    setattr(link_or_joint, origin_or_mounted_placement_name, new_local_placement)
    doc.recompute()


def get_placement_of_orienteer(orienteer, delete_created_objects:bool = True, lcs_concentric_reversed:bool = False) \
    -> fc.Placement :
    '''Return placement of orienteer.
    If orienteer is not certain types it will make LCS with InertialCS map mode and use it'''

    orienteer_object = orienteer
    if is_selection_object(orienteer):
        orienteer_object = orienteer.Object

    # TODO process Vertex
    if is_lcs(orienteer_object) :
        placement = get_placement(orienteer_object)
    elif is_link(orienteer_object) or is_joint(orienteer_object):
        placement = orienteer_object.Placement
    else:
        lcs, body_lcs_wrapper, placement = make_lcs_at_link_body(orienteer, delete_created_objects, lcs_concentric_reversed)

    return placement


def make_lcs_at_link_body(
        orienteer,
        delete_created_objects:bool = True,
        lcs_concentric_reversed:bool = False,
        deactivate_after_map_mode:bool = True,
) -> list[fc.DO, fc.DO, fc.Placement] :
    '''Make LCS at face of body of robot link.
    orienteer body must be wrapper by part and be Real element of robot link'''

    link = None
    # trying get link from subelement
    try:
        if is_fc_link(orienteer.Object):
            link = orienteer.Object
        else:
            orienteer_parents_reversed = reversed(orienteer.Object.Parents)
            for parent in orienteer_parents_reversed:
                parent = parent[0]
                if is_fc_link(parent):
                    link = parent
    except (AttributeError, IndexError, RuntimeError):
        pass

    # orienteer not a subelement (face, edge, etc)
    if not link:
        link = orienteer

    obj = link.getLinkedObject(True)
    obj_placement = obj.Placement
    link_to_obj_placement = link.Placement

    if not is_part(obj):
        message('Can not get Part-wrapper of object. Real object of robot link must have Part as wrapper of body.', gui=True)
        raise NoPartWrapperOfObject()

    sub_element_name = ''
    sub_element_type = ''
    sub_element = None
    try:
        sub_element_name = orienteer.SubElementNames[0]
        sub_element_type = orienteer.SubObjects[0].ShapeType
        sub_element = orienteer.SubObjects[0]
    except (AttributeError, IndexError):
        pass

    body_lcs_wrapper = fc.ActiveDocument.addObject("PartDesign::Body", "Body")

    body_lcs_wrapper.Label = wb_constants.lcs_wrapper_prefix + orienteer.Object.Label + '(' + orienteer.Object.Name + ') ' + sub_element_name + ' '

    obj.addObject(body_lcs_wrapper)

    lcs = fc.ActiveDocument.addObject( 'PartDesign::CoordinateSystem', 'LCS')
    body_lcs_wrapper.addObject(lcs)

    setattr(lcs, lcs_attachmentsupport_name(), [(orienteer.Object, sub_element_name)])   # The X axis.

    if sub_element_type == 'Vertex':
        lcs.MapMode = 'Translate'
    elif sub_element_type == 'Edge' \
        and (
            sub_element.Curve.TypeId == 'Part::GeomCircle' \
            or sub_element.Curve.TypeId == 'Part::GeomBSplineCurve'
        ):

        lcs.MapMode = 'Concentric'
        if lcs_concentric_reversed:
            lcs.MapReversed = True
    else:
        lcs.MapMode = 'InertialCS'

    if deactivate_after_map_mode:
        # prevent automove back to InertialCS rotation
        lcs.MapMode = 'Deactivated'

    # fix Z rotation to 0 in frame of origin
    lcs.Placement = rotate_placement(lcs.Placement, x = None, y = None, z = 0)

    # find placement of lcs at link of obj. lcs.Placement is placement at support obj
    placement = link_to_obj_placement * lcs.Placement

    if delete_created_objects:
        fc.ActiveDocument.removeObject(body_lcs_wrapper.Name)
        fc.ActiveDocument.removeObject(lcs.Name)

    fc.activeDocument().recompute()

    return lcs, body_lcs_wrapper, placement


def rotate_placement(
        placement:fc.Placement,
        x:float | None = None, y:float | None = None, z:float | None = None,
        rotation_center: fc.Vector = fc.Vector(0,0,0),
) -> fc.Placement :
    ''' Rotate (incremental) placement in frame of origin or set any axis to zero.

        This func let you rotate object how be you rotate it as it was at origin.

        Params:
            placement - to rotate
            x,y,z - axis value as increment to rotate.
            If the value received is 0, the axis will be set to 0, otherwise the rotation will be incremented
    '''

    ## rotation
    if x is not None:
        rotAxis = fc.Vector(1,0,0)
        placement.rotate(rotation_center, rotAxis, x)
    if y is not None:
        rotAxis = fc.Vector(0,1,0)
        placement.rotate(rotation_center, rotAxis, y)
    if z is not None:
        rotAxis = fc.Vector(0,0,1)
        placement.rotate(rotation_center, rotAxis, z)

    ## setting axis angle to zero
    if x == 0 or y == 0 or z == 0:
        # go to default frame by inverse
        placement_inversed = placement.inverse()
        rotXYZ = placement_inversed.Rotation.toEulerAngles('XYZ')
        rotXYZ = list(rotXYZ)

        if x == 0:
            rotXYZ[0] = 0
        if y == 0:
            rotXYZ[1] = 0
        if z == 0:
            rotXYZ[2] = 0

        # set to zero position by axis in default frame
        placement_inversed.Rotation.setEulerAngles('XYZ', rotXYZ[0], rotXYZ[1], rotXYZ[2])
        # inverse back and get modificated rotation
        placement.Rotation = placement_inversed.inverse().Rotation

    return placement


def rotate_origin(x:float | None = None, y:float | None = None, z:float | None = None) -> bool :
    ''' Rotate joint origin by rotate_placement() func. '''

    doc = fc.activeDocument()
    selection_ok = False
    try:
        orienteer1, = validate_types(
            fcgui.Selection.getSelection(),
            ['Any'],
        )
        selection_ok = True
    except RuntimeError:
        pass

    if not selection_ok:
        message(
            'Select: joint or link or subelement of Real link or LCS of Real link.'
            , gui=True,
        )
        return

    joint = None
    if is_joint(orienteer1):
        joint = orienteer1
    if is_link(orienteer1):
        link = orienteer1
    else:
        link = get_parent_link_of_obj(orienteer1)

    if not joint:
        if link == None:
            message('Can not get parent robot link of selected object', gui=True)
            return

        orienteer1_sub_obj, *_ = fcgui.Selection.getSelectionEx()
        # for subobjects (face, edge, vertex) and lcs
        if (hasattr(orienteer1_sub_obj, 'Object') or is_lcs(orienteer1)) \
        and not is_fc_link(orienteer1) and not is_link(orienteer1):
            orienteer2_placement = get_placement_of_orienteer(
                orienteer1_sub_obj,
                lcs_concentric_reversed = True,
                delete_created_objects = True,
            )
            orienteer2_to_link_diff = link.Placement.inverse() * orienteer2_placement
            link.MountedPlacement = rotate_placement(link.MountedPlacement, x, y, z, orienteer2_to_link_diff.Base)
        else:
            link.MountedPlacement = rotate_placement(link.MountedPlacement, x, y, z)
    else:
        joint.Origin = rotate_placement(joint.Origin, x, y, z)

    doc.recompute()


def get_xacro_wrapper_file_name(robot_name: str) -> str:
    """ Return xacro wrapper file name.

    Xacro wrapper file includes URDF description file and other xacro files."""

    return get_valid_filename(robot_name) + '_wrapper.urdf.xacro'


def get_sensors_file_name(robot_name: str) -> str:
    """ Return sensors xacro file name.

    Sensors xacro file contains gazebo sensors declarations"""

    return get_valid_filename(robot_name) + '_sensors.urdf.xacro'


def get_controllers_config_file_name(robot_name: str) -> str:
    """ Return controllers config file name (yaml config of ros2_control).
    """

    return get_valid_filename(robot_name) + '_controllers.yaml'


def git_change_submodule_branch(module_path: str, branch: str):
        message('Git change submodule branch.')
        p = subprocess.run(
            ["git submodule set-branch -b " + branch + ' ' + module_path],
            shell=True,
            capture_output=True,
            cwd=MOD_PATH,
            check=True,
        )
        print('process:', p)
        git_init_submodules()


def git_init_submodules(only_first_update: bool = True, update_from_remote_branch: bool = True, update_if_dir_is_empty = ROS2_CONTROLLERS_PATH):
    """ Do git submodule update --init if ros2_controllers module dir is empty """

    def git_deinit_submodules():
        message('Deinit git submodules.')
        p = subprocess.run(
            ["git submodule deinit -f ."],
            shell=True,
            capture_output=True,
            cwd=MOD_PATH,
            check=True,
        )
        print('process:', p)


    def git_update_submodules(update_from_remote_branch_param: str = ''):
        message('Update git submodules.')
        p = subprocess.run(
            ["git submodule update --init " + update_from_remote_branch_param],
            shell=True,
            capture_output=True,
            cwd=MOD_PATH,
            check=True,
        )
        print('process:', p)


    update_from_remote_branch_param = ''
    if update_from_remote_branch:
        update_from_remote_branch_param = '--remote'


    files_and_dirs = os.listdir(update_if_dir_is_empty)
    # update if dir is empty
    if only_first_update:
        gitmodules_changed = is_gitmodules_changed()
        if not len(files_and_dirs):
            git_update_submodules(update_from_remote_branch_param)
        elif gitmodules_changed:
            git_deinit_submodules()
            git_update_submodules(update_from_remote_branch_param)
    else:
        git_update_submodules(update_from_remote_branch_param)


def is_gitmodules_changed(workbench_path: Path = MOD_PATH) -> bool:
    """Check .gitmodules file for changes by backup file with md5 if .gitmodules"""
    gitmodules_md5_filepath = workbench_path / '.gitmodules_md5'
    gitmodules_changed = True
    gitmodules_md5_backup = False
    try:
        gitmodules_md5 = calc_md5(workbench_path / ".gitmodules")
        f = open(gitmodules_md5_filepath, "r")
        gitmodules_md5_backup = f.read()
        f.close()
    except (FileNotFoundError, IOError) as e:
        if isinstance(e, FileNotFoundError):
            pass
        else:
            print(f'Error reading file {gitmodules_md5_filepath}: {e}')

    if gitmodules_md5 != gitmodules_md5_backup:
        try:
            f = open(gitmodules_md5_filepath, "w")
            f.write(gitmodules_md5)
            f.close()
        except (FileNotFoundError, IOError) as e:
            print(f'Error writing file {gitmodules_md5_filepath}: {e}')
    else:
        gitmodules_changed = False

    return gitmodules_changed


def find_link_real_in_obj_parents(obj: fc.DocumentObject, link: CrossLink) -> fc.DocumentObject:
    """Find real object (Real of link) presents in parents of object.
    Usefull when need to know root parent of obj in Real of robot link
    if object`s parent is present in robot Link as Real"""
    parents_names = get_parents_names(obj)
    for parents_name in parents_names:
        for real in link.Real:
            if parents_name == real.Name:
                return real
    return None


def set_placement_fast(joint_origin: bool = True, link_mounted_placement: bool = True) -> bool |  tuple[DO, DO, DO]:
    doc = fc.activeDocument()
    selection_ok = False
    try:
        orienteer1, orienteer2 = validate_types(
            fcgui.Selection.getSelection(),
            ['Any', 'Any'],
        )
        selection_ok = True
    except RuntimeError:
        pass

    if not selection_ok:
        message(
            'Select: face or edge or vertex of body of robot link, face or edge or vertex of body of robot link.'
            'Robot links must be near to each other (parent, child) and have joint between.\n', gui=True,
        )
        return False

    link1 = get_parent_link_of_obj(orienteer1)
    link2 = get_parent_link_of_obj(orienteer2)

    if link1 == None:
        message('Can not get parent robot link of first selected object', gui=True)
        return False

    if link2 == None:
        message('Can not get parent robot link of second selected object', gui=True)
        return False

    sel = fcgui.Selection.getSelectionEx()
    orienteer1_sub_obj = sel[0]
    orienteer2_sub_obj = sel[1]

    chain1 = get_chain(link1)
    chain2 = get_chain(link2)
    chain1_len = len(chain1)
    chain2_len = len(chain2)
    parent_link = None # same link as parent in both orienteers

    if chain1_len > chain2_len:
        parent_link = link2
        child_link = link1
        chain = chain1

        if is_lcs(orienteer2):
            parent_orienteer = orienteer2
        else:
            parent_orienteer = orienteer2_sub_obj

        if is_lcs(orienteer1):
            child_orienteer = orienteer1
        else:
            child_orienteer = orienteer1_sub_obj

    elif chain1_len < chain2_len:
        parent_link = link1
        child_link = link2
        chain = chain2
        parent_orienteer = orienteer1
        child_orienteer = orienteer2

        if is_lcs(orienteer1):
            parent_orienteer = orienteer1
        else:
            parent_orienteer = orienteer1_sub_obj

        if is_lcs(orienteer2):
            child_orienteer = orienteer2
        else:
            child_orienteer = orienteer2_sub_obj
    elif chain1_len == chain2_len == 1:
        message('Links must be connected by joints first.', gui=True)
        return False

    if not parent_link:
        message(
            'Tool works only for parent and child link orienteers.\n'
            'One orienteer must be in parent link and one in child link.', gui=True,
        )
        return False

    joint = chain[-2]
    if not is_joint(joint):
        message('Can not get joint between parent links of selected objects', gui=True)
        return False

    doc.openTransaction(tr("Set placement - fast"))
    if joint_origin:
        set_placement_by_orienteer(doc, joint, 'Origin', parent_orienteer)
    if link_mounted_placement:
        move_placement(doc, child_link, 'MountedPlacement', child_orienteer, parent_orienteer)
    doc.commitTransaction()

    return joint, child_link, parent_link<|MERGE_RESOLUTION|>--- conflicted
+++ resolved
@@ -5,27 +5,20 @@
 from dataclasses import dataclass
 from pathlib import Path
 from typing import Any, Callable, List, Optional, Protocol, Union
-<<<<<<< HEAD
 import os
 import subprocess
-=======
 import typing
->>>>>>> 33cffe83
 
 import FreeCAD as fc
 import FreeCADGui as fcgui
 
-<<<<<<< HEAD
 from . import wb_constants
-=======
 if typing.TYPE_CHECKING:
     try:
         from geometry_msgs.msg import Pose
     except ImportError:
         Pose = Any
 
-
->>>>>>> 33cffe83
 from . import wb_globals
 from .freecad_utils import get_param, get_parents_names, is_selection_object
 from .gui_utils import tr
