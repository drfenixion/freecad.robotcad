from __future__ import annotations

from pathlib import Path
from typing import ForwardRef, List, Optional, cast
import xml.etree.ElementTree as et

import FreeCAD as fc

from .freecad_utils import ProxyBase
from .freecad_utils import add_property
from .freecad_utils import error
from .freecad_utils import is_link as is_freecad_link
from .freecad_utils import warn
from .mesh_utils import save_mesh_dae
from .urdf_utils import XmlForExport
from .urdf_utils import urdf_collision_from_object
from .urdf_utils import urdf_inertial
from .urdf_utils import urdf_visual_from_object
from .utils import attr_equals
from .utils import warn_unsupported
from .wb_utils import ICON_PATH
from .wb_utils import get_chain
from .wb_utils import get_joints
from .wb_utils import get_links
from .wb_utils import get_valid_urdf_name
from .wb_utils import is_joint
from .wb_utils import is_link
from .wb_utils import is_name_used
from .wb_utils import is_primitive
from .wb_utils import is_robot
from .wb_utils import ros_name

# Stubs and typing hints.
from .joint import Joint as CrossJoint  # A Cross::Joint, i.e. a DocumentObject with Proxy "Joint". # noqa: E501
from .link import Link as CrossLink  # A Cross::Link, i.e. a DocumentObject with Proxy "Link". # noqa: E501
from .robot import Robot as CrossRobot  # A Cross::Robot, i.e. a DocumentObject with Proxy "Robot". # noqa: E501
DO = fc.DocumentObject
DOList = List[DO]
VPDO = ForwardRef('FreeCADGui.ViewProviderDocumentObject')  # Don't want to import FreeCADGui here. # noqa: E501
AppLink = DO  # TypeId == 'App::Link'.


def _add_fc_links_lod(
        link: CrossLink,
        objects: DOList,
        lod: str,
) -> list[AppLink]:
    """Create links to real, visual or collision elements.

    Return the list of created FreeCAD link objects.
    The objects are not added to the link.

    Parameters
    ----------
    - link: a FreeCAD object of type Cross::Link.
    - objects: the list of objects to potentially add.
    - lod: string describing the level of details, {'real', 'visual',
            'collision'}.

    """
    doc = link.Document
    fc_links: DOList = []
    for o in objects:
        name = f'{lod}_{link.Label}_'
        lod_link = doc.addObject('App::Link', name)
        lod_link.Label = name
        lod_link.LinkPlacement = link.Placement
        lod_link.setLink(o)
        lod_link.adjustRelativeLinks(link)
        fc_links.append(lod_link)
    return fc_links


def _skim_links_joints_from(group) -> tuple[DOList, DOList]:
    """Remove all Cross::Link and Cross::Joint from the list.

    `group` is a property that looks like a list but behaves differently
    (behaves like a tuple and is a copy of the original property content,
    so cannot be changed here).

    Return (kept_objects, removed_objects).

    """
    removed_objects: DOList = []
    kept_objects: DOList = list(group)
    # Implementation note: reverse order required.
    for i, o in reversed(list(enumerate(kept_objects))):
        if is_link(o) or is_joint(o):
            warn_unsupported(o, by='CROSS::Link', gui=True)
            # Implementation note: cannot use `kept_objects.remove`, this would
            # lose the object.
            removed_objects.append(kept_objects.pop(i))
    return kept_objects, removed_objects


def _get_xmls_and_export_meshes(
        obj,
        urdf_function,
        placement,
        package_parent: [Path | str] = Path(),
        package_name: str = '',
) -> list[et.Element]:
    """
    Save the meshes as dae files.

    Parameters
    ----------
    - obj: object to create the URDF for
    - urdf_function: {urdf_visual_from_object, urdf_collision_from_object}
    - placement: placement of the object relative to the joint
                 (MountedPlacement)
    - package_parent: where to find the ROS package
    - package_name: name of the ROS package, also name of the directory where
                    to save the package.

    """
    export_data: list[XmlForExport] = urdf_function(
        obj,
        package_name=str(package_name),
        placement=placement,
    )
    xmls: list[et.Element] = []
    for export_datum in export_data:
        if not is_primitive(export_datum.object):
            mesh_path = (
                package_parent / package_name
                / 'meshes' / export_datum.mesh_filename
            )
            save_mesh_dae(export_datum.object, mesh_path)
        xmls.append(export_datum.xml)
    return xmls


class LinkProxy(ProxyBase):
    """Proxy for CROSS::Link objects."""

    # The member is often used in workbenches, particularly in the Draft
    # workbench, to identify the object type.
    Type = 'Cross::Link'

    def __init__(self, obj: CrossLink):
        super().__init__(
            'link',
            [
                'Collision',
                'Group',
                'Mass',
                'MountedPlacement',
                'Placement',
                'Real',
                'Visual',
                'MaterialCardName',
                'MaterialCardPath',
                'MaterialDensity',
                'MaterialNotCalculate',
                '_Type',
            ],
        )
        obj.Proxy = self
        self.link = obj

        # Lists to keep track of the objects that were added to the link.
        self._fc_links_real: DOList = []
        self._fc_links_visual: DOList = []
        self._fc_links_collision: DOList = []

        # Used to recover a valid and unique name on change of `Label` or
        # `Label2`.
        # Updated in `onBeforeChange` and potentially used in `onChanged`.
        self.old_ros_name: str = ''

        # Save the robot to speed-up self.get_robot().
        self._robot: Optional[CrossRobot] = None

        # Save the parent joint to speed-up self.get_ref_joint().
        self._ref_joint: Optional[CrossJoint] = None

        self.init_extensions(obj)
        self.init_properties(obj)

    def init_extensions(self, obj: CrossLink) -> None:
        # Need a group to put the generated FreeCAD links in.
        obj.addExtension('App::GroupExtensionPython')

    def init_properties(self, obj: CrossLink):
        add_property(
            obj, 'App::PropertyString', '_Type', 'Internal',
            'The type',
        )
        obj.setPropertyStatus('_Type', ['Hidden', 'ReadOnly'])
        obj._Type = self.Type

        add_property(
            obj, 'App::PropertyLinkList', 'Real', 'Elements',
            'The real part objects of this link, optional',
        )
        add_property(
            obj, 'App::PropertyLinkList', 'Visual', 'Elements',
            'The part objects this link that constitutes the URDF'
            ' visual elements, optional',
        )
        add_property(
            obj, 'App::PropertyLinkList', 'Collision', 'Elements',
            'The part objects this link that constitutes the URDF'
            ' collision elements, optional',
        )

        add_property(
            obj, 'App::PropertyQuantity', 'Mass', 'Inertial Parameters',
            'Mass of the link',
        )
        obj.Mass = fc.Units.Mass
<<<<<<< HEAD
        add_property(obj, 'App::PropertyPlacement', 'CenterOfMass', 'Inertial Parameters',
                     'Center of mass of the link, with orientation determining the principal axes of inertia')
        add_property(obj, 'App::PropertyPlacement', 'CenterOfMassGlobalCoords', 'Inertial Parameters',
                     'Center of mass of the link, with orientation determining the principal axes of inertia \
                        in global coordinates.')
=======
        add_property(
            obj, 'App::PropertyPlacement', 'CenterOfMass', 'Inertial Parameters',
            'Center of mass of the link, with orientation determining the principal axes of inertia',
        )
>>>>>>> dc21451a
        # Implementation note: App.Units.MomentOfInertia is not a valid unit in
        # FC v0.21.
        add_property(
            obj, 'App::PropertyFloat', 'Ixx', 'Inertial Parameters',
            'Moment of inertia around the x axis, in kg m^2',
        )
        add_property(
            obj, 'App::PropertyFloat', 'Ixy', 'Inertial Parameters',
            'Moment of inertia around the y axis when rotating around the x axis, in kg m^2',
        )
        add_property(
            obj, 'App::PropertyFloat', 'Ixz', 'Inertial Parameters',
            'Moment of inertia around the z axis when rotating around the x axis, in kg m^2',
        )
        add_property(
            obj, 'App::PropertyFloat', 'Iyy', 'Inertial Parameters',
            'Moment of inertia around the y axis, in kg m^2',
        )
        add_property(
            obj, 'App::PropertyFloat', 'Iyz', 'Inertial Parameters',
            'Moment of inertia around the z axis when rotating around the y axis, in kg m^2',
        )
        add_property(
            obj, 'App::PropertyFloat', 'Izz', 'Inertial Parameters',
            'Moment of inertia around the z axis, in kg m^2',
        )

        add_property(
            obj, 'App::PropertyPlacement', 'Placement', 'Internal',
            'Placement of elements in the robot frame',
        )

        add_property(
            obj, 'App::PropertyString', 'MaterialCardName', 'Material',
            'Material of element. Used to calculate mass and inertia. Use "Set material" tool to change',
        )
        obj.setPropertyStatus('MaterialCardName', ['ReadOnly'])
        add_property(
            obj, 'App::PropertyPath', 'MaterialCardPath', 'Material',
            'Material of element. Used to calculate mass and inertia',
        )
        obj.setPropertyStatus('MaterialCardPath', ['Hidden', 'ReadOnly'])
        add_property(
            obj, 'App::PropertyString', 'MaterialDensity', 'Material',
            'Density of material. Used to calculate mass. May be outdated if you updated the material density outside CROSS workbench. Actual density will taken from material (material editor) at mass calculation moment.',
        )
        obj.setPropertyStatus('MaterialDensity', ['ReadOnly'])
        add_property(
            obj, 'App::PropertyBool', 'MaterialNotCalculate', 'Material',
            'If true this material will be not used to calculate mass and inertia of element. In this case you can use manually filled mass and inertia for some elements and auto calculation for others.',
        )

        # Used when adding a link which shape in located at the origin but
        # looks correctly placed. For example, when opening a STEP file or a
        # mesh with all links at the mounted position.
        # This placement is the transform from origin to the location of the
        # joint that is parent of this link.
        add_property(
            obj, 'App::PropertyPlacement', 'MountedPlacement',
            'ROS Parameters', 'Shapes placement',
        )

        self._set_property_modes()

    def execute(self, obj: CrossLink) -> None:
        pass

    def onBeforeChange(self, obj: CrossLink, prop: str) -> None:
        """Called before a property of `obj` is changed."""
        # TODO: save the old ros_name and update all joints that used it.
        if prop in ['Label', 'Label2']:
            robot = self.get_robot()
            if (robot and is_name_used(obj, robot)):
                self.old_ros_name = ''
            else:
                self.old_ros_name = ros_name(obj)

    def onChanged(self, obj: CrossLink, prop: str) -> None:
        if prop == 'Group':
            self.cleanup_children()
        if prop in ('Real', 'Visual', 'Collision'):
            self.cleanup_children()
            self.update_fc_links()
        if prop in ('Label', 'Label2'):
            robot = self.get_robot()
            if robot and hasattr(robot, 'Proxy'):
                robot.Proxy.set_joint_enum()
            if (
                robot
                and is_name_used(obj, robot)
                and getattr(obj, prop) != self.old_ros_name
            ):
                setattr(obj, prop, self.old_ros_name)
        if prop == 'Placement':
            if not self.is_execute_ready():
                return
            for fclink in obj.Group:
                if self.get_robot():
                    new_placement = obj.Placement
                else:
                    new_placement = obj.Placement * obj.MountedPlacement
                if (
                    is_freecad_link(fclink)
                    and (fclink.LinkPlacement != new_placement)
                ):
                    fclink.LinkPlacement = new_placement
        if prop == 'MountedPlacement':
            robot = self.get_robot()
            if robot:
                # The placement of FreeCAD links is managed by the robot.
                return
            new_placement = obj.Placement * obj.MountedPlacement
            for fclink in obj.Group:
                if (
                    is_freecad_link(fclink)
                    and (fclink.LinkPlacement != new_placement)
                ):
                    fclink.LinkPlacement = new_placement
        self._set_property_modes()

    def onDocumentRestored(self, obj: CrossLink) -> None:
        self.__init__(obj)
        self._fix_lost_fc_links()
        self._fill_fc_link_lists()

    def dumps(self):
        return self.Type,

    def loads(self, state) -> None:
        if state:
            self.Type, = state

    def cleanup_children(self) -> DOList:
        """Remove and return all objects not supported by CROSS::Link."""
        if not self.is_execute_ready():
            return []
        removed_objects: set[DO] = set()
        # Group is managed by us and the containing robot.
        for o in self.link.Group:
            if is_freecad_link(o):
                # Supported, and managed by us.
                continue
            warn_unsupported(o, by='CROSS::Link', gui=True)
            # implementation note: removeobject doesn't raise any exception
            # and `o` exists even if already removed from the group.
            removed_objects.update(self.link.removeObject(o))

        # Clean-up `Real`.
        kept, removed = _skim_links_joints_from(self.link.Real)
        if self.link.Real != kept:
            self.link.Real = kept
        warn_unsupported(removed, by='CROSS::Link', gui=True)
        removed_objects.update(removed)

        # Clean-up `Visual.
        kept, removed = _skim_links_joints_from(self.link.Visual)
        if self.link.Visual != kept:
            self.link.Visual = kept
        warn_unsupported(removed, by='CROSS::Link', gui=True)
        removed_objects.update(removed)

        # Clean-up `Collision`.
        kept, removed = _skim_links_joints_from(self.link.Collision)
        if self.link.Collision != kept:
            self.link.Collision = kept
        warn_unsupported(removed, by='CROSS::Link', gui=True)
        removed_objects.update(removed)

        return list(removed_objects)

    def get_robot(self) -> Optional[CrossRobot]:
        """Return the Cross::Robot this link belongs to."""
        # TODO: as property.
        if (
            hasattr(self, '_robot')
            and self._robot
            and hasattr(self._robot, 'Group')
            and (self.link in self._robot.Group)
        ):
            return self._robot
        if not self.is_execute_ready():
            return None
        for o in self.link.InList:
            if is_robot(o):
                self._robot = cast(CrossRobot, o)
                return self._robot
        return None

    def get_ref_joint(self) -> Optional[CrossJoint]:
        """Return the joint this link is the child of."""
        # TODO: as property.
        robot = self.get_robot()
        if robot is None:
            return None
        if (
            self._ref_joint
            and attr_equals(self._ref_joint, 'Child', ros_name(self.link))
            and hasattr(self._ref_joint, 'Proxy')
            and robot == self._ref_joint.Proxy.get_robot()
        ):
            return self._ref_joint
        joints = get_joints(robot.Group)
        for joint in joints:
            if joint.Child == ros_name(self.link):
                # Parallel mechanisms are not supported, there should be only
                # one joint that has `link` as child.
                self._ref_joint = joint
                return joint
        return None

    def may_be_base_link(self) -> bool:
        """Return True if the link is child of no joint."""
        return self.get_ref_joint() is None

    def is_tip_link(self) -> bool:
        """Return True if the link is parent of no joint."""
        robot = self.get_robot()
        if robot is None:
            # Not attached to any robot.
            return True
        joints = robot.Proxy.get_joints()
        for joint in joints:
            if joint.Parent == ros_name(self.link):
                return False
        return True

    def is_in_chain_to_joint(self, joint: CrossJoint) -> bool:
        """Return True if `link` is in the chain from base to joint.

        Return True if the link is in the chain from the base link to
        `joint.Parent`.

        """
        if ((not self.is_execute_ready())
                or (not hasattr(joint, 'Proxy'))
                or (not joint.Proxy.is_execute_ready())
                or (not joint.Parent)):
            return False
        robot = joint.Proxy.get_robot()
        if robot is None:
            return False
        parent_link = robot.Proxy.get_link(joint.Parent)
        if parent_link is None:
            return False
        chain = get_chain(parent_link)
        for chain_link in get_links(chain):
            if chain_link is self.link:
                return True
        return False

    def update_fc_links(self) -> None:
        """Update the FreeCAD link according to the level of details."""
        if not self.is_execute_ready():
            return
        link = self.link
        if not hasattr(link, 'ViewObject'):
            # No need to change `Group` without GUI.
            return
        vlink = link.ViewObject
        if vlink is None:
            return

        old_show_real = len(self._fc_links_real) != 0
        old_show_visual = len(self._fc_links_visual) != 0
        old_show_collision = len(self._fc_links_collision) != 0
        update_real = old_show_real != vlink.ShowReal
        update_visual = old_show_visual != vlink.ShowVisual
        update_collision = old_show_collision != vlink.ShowCollision

        # Old objects that will be removed after having been excluded from
        # `Group`, to avoid recursive calls.
        old_fc_links: DOList = []
        if update_real:
            old_fc_links += self._fc_links_real
        if update_visual:
            old_fc_links += self._fc_links_visual
        if update_collision:
            old_fc_links += self._fc_links_collision

        # Free the labels because of delayed removal.
        for o in old_fc_links:
            # Free the label.
            o.Label = 'to_be_removed'

        # Clear the lists that are regenerated right after and create new
        # objects.
        if update_real:
            self._fc_links_real.clear()
        if update_visual:
            self._fc_links_visual.clear()
        if update_collision:
            self._fc_links_collision.clear()

        # Create new objects.
        if update_real and vlink.ShowReal:
            self._fc_links_real = _add_fc_links_lod(link, link.Real, 'real')
        if update_visual and vlink.ShowVisual:
            self._fc_links_visual = _add_fc_links_lod(
                    link, link.Visual, 'visual',
            )
        if update_collision and vlink.ShowCollision:
            self._fc_links_collision = _add_fc_links_lod(
                    link, link.Collision, 'collision',
            )

        # Reset the group.
        new_group = (
            self._fc_links_real
            + self._fc_links_visual
            + self._fc_links_collision
        )
        if new_group != link.Group:
            link.Group = new_group

        # Remove old objects.
        doc = link.Document
        for o in old_fc_links:
            doc.removeObject(o.Name)

    def export_urdf(
        self,
        package_parent: Path,
        package_name: [Path | str],
    ) -> et.ElementTree:
        """Return the xml for this link.

        Parameters
        ----------
        - package_parent: the parent directory of the package where the URDF
                          will be saved.
        - package_name: the name of the exported package (also the name of the
                        directory).

        """

        link_xml = et.fromstring(
            f'<link name="{get_valid_urdf_name(ros_name(self.link))}" />',
        )
        for obj in self.link.Visual:
            for xml in _get_xmls_and_export_meshes(
                    obj,
                    urdf_visual_from_object,
                    self.link.MountedPlacement,
                    package_parent,
                    package_name,
            ):
                link_xml.append(xml)
        for obj in self.link.Collision:
            for xml in _get_xmls_and_export_meshes(
                    obj,
                    urdf_collision_from_object,
                    self.link.MountedPlacement,
                    package_parent,
                    package_name,
            ):
                link_xml.append(xml)
        link_xml.append(
            urdf_inertial(
            mass=self.link.Mass.Value,
            center_of_mass=self.link.CenterOfMass,
            ixx=self.link.Ixx,
            ixy=self.link.Ixy,
            ixz=self.link.Ixz,
            iyy=self.link.Iyy,
            iyz=self.link.Iyz,
            izz=self.link.Izz,
            ),
        )
        return link_xml

    def _fix_lost_fc_links(self) -> None:
        """Fix linked objects in CROSS links lost on restore.

        Probably because these elements are restored before the CROSS links.

        """
        if not self.is_execute_ready():
            return
        link = self.link
        for obj in link.Document.Objects:
            if (not hasattr(obj, 'InList')) or (len(obj.InList) != 1):
                continue
            potential_self = obj.InList[0]
            if ((obj is link)
                    or (potential_self is not link)
                    or (obj in link.Group)
                    or (obj in link.Real)
                    or (obj in link.Visual)
                    or (obj in link.Collision)):
                continue
            link.addObject(obj)

    def _fill_fc_link_lists(self) -> None:
        """Fill the lists of FreeCAD links.

        The lists `_fc_links_real` and similar are empty on document restore
        and need to be filled up.

        Must be called after `_fix_lost_fc_links`.
        Not very elegant but the lists cannot be serialized easily.

        """
        if not self.is_execute_ready():
            return
        for o in self.link.Group:
            if o.Label.startswith('real'):
                self._fc_links_real.append(o)
            elif o.Label.startswith('visual'):
                self._fc_links_visual.append(o)
            elif o.Label.startswith('collision'):
                self._fc_links_collision.append(o)

    def _set_property_modes(self) -> None:
        """Set the modes of the properties."""
        if not self.is_execute_ready():
            return
        if self.get_robot():
            # Placement is managed by the robot.
            self.link.setEditorMode('Placement', ['ReadOnly'])
        else:
            self.link.setEditorMode('Placement', [])


class _ViewProviderLink(ProxyBase):
    """A view provider for the Cross::Link object """

    def __init__(self, vobj: VPDO):
        super().__init__(
            'view_object',
            [
                'Visibility',
            ],
        )
        vobj.Proxy = self

    def getIcon(self):
        # Implementation note: "return 'link.svg'" works only after
        # workbench activation in GUI.
        return str(ICON_PATH / 'link.svg')

    def attach(self, vobj: VPDO):
        self.view_object = vobj
        self.init_extensions(vobj)
        self.init_properties(vobj)

    def init_extensions(self, vobj: VPDO):
        vobj.addExtension('Gui::ViewProviderGroupExtensionPython')

    def init_properties(self, vobj: VPDO):
        # Level of detail.
        add_property(
            vobj, 'App::PropertyBool', 'ShowReal', 'ROS Display Options',
            'Whether to show the real parts',
        )
        add_property(
            vobj, 'App::PropertyBool', 'ShowVisual', 'ROS Display Options',
            'Whether to show the parts for URDF visual',
        )
        add_property(
            vobj, 'App::PropertyBool', 'ShowCollision', 'ROS Display Options',
            'Whether to show the parts for URDF collision',
        )

        self._old_show_real = vobj.ShowReal
        self._old_show_visual = vobj.ShowVisual
        self._old_show_collision = vobj.ShowCollision

    def updateData(self, obj: VPDO, prop):
        return

    def onChanged(self, vobj: VPDO, prop: str):
        if prop in ['ShowReal', 'ShowVisual', 'ShowCollision']:
            vobj.Object.Proxy.update_fc_links()
        if prop == 'Visibility':
            for o in vobj.Object.Group:
                o.ViewObject.Visibility = vobj.Visibility

    def doubleClicked(self, vobj: VPDO):
        gui_doc = vobj.Document
        if not gui_doc.getInEdit():
            gui_doc.setEdit(vobj.Object.Name)
        else:
            error('Task dialog already active')
        return True

    def setEdit(self, vobj: VPDO, mode):
        return False

    def unsetEdit(self, vobj: VPDO, mode):
        import FreeCADGui as fcgui
        fcgui.Control.closeDialog()
        return

    def dumps(self):
        return None

    def loads(self, state) -> None:
        pass


def make_link(name, doc: Optional[fc.Document] = None) -> CrossLink:
    """Add a Cross::Link to the current document."""
    if doc is None:
        doc = fc.activeDocument()
    if doc is None:
        warn('No active document, doing nothing', False)
        return
    cross_link: CrossLink = doc.addObject('App::FeaturePython', name)
    LinkProxy(cross_link)
    cross_link.Label2 = cross_link.Label

    if hasattr(fc, 'GuiUp') and fc.GuiUp:
        import FreeCADGui as fcgui

        _ViewProviderLink(cross_link.ViewObject)

        # Make `obj` part of the selected `Cross::Robot`.
        sel = fcgui.Selection.getSelection()
        if sel:
            candidate = sel[0]
            if is_robot(candidate):
                cross_link.adjustRelativeLinks(candidate)
                candidate.addObject(cross_link)
                if candidate.ViewObject:
                    cross_link.ViewObject.ShowReal = candidate.ViewObject.ShowReal
                    cross_link.ViewObject.ShowVisual = candidate.ViewObject.ShowVisual
                    cross_link.ViewObject.ShowCollision = candidate.ViewObject.ShowCollision
            elif is_joint(candidate):
                robot = candidate.Proxy.get_robot()
                if robot:
                    cross_link.adjustRelativeLinks(robot)
                    robot.addObject(cross_link)
                    link_name = ros_name(cross_link)
                    if link_name in candidate.getEnumerationsOfProperty('Child'):
                        candidate.Child = ros_name(cross_link)
                    if robot.ViewObject:
                        cross_link.ViewObject.ShowReal = robot.ViewObject.ShowReal
                        cross_link.ViewObject.ShowVisual = robot.ViewObject.ShowVisual
                        cross_link.ViewObject.ShowCollision = robot.ViewObject.ShowCollision
    doc.recompute()
    return cross_link<|MERGE_RESOLUTION|>--- conflicted
+++ resolved
@@ -210,18 +210,11 @@
             'Mass of the link',
         )
         obj.Mass = fc.Units.Mass
-<<<<<<< HEAD
         add_property(obj, 'App::PropertyPlacement', 'CenterOfMass', 'Inertial Parameters',
                      'Center of mass of the link, with orientation determining the principal axes of inertia')
         add_property(obj, 'App::PropertyPlacement', 'CenterOfMassGlobalCoords', 'Inertial Parameters',
                      'Center of mass of the link, with orientation determining the principal axes of inertia \
                         in global coordinates.')
-=======
-        add_property(
-            obj, 'App::PropertyPlacement', 'CenterOfMass', 'Inertial Parameters',
-            'Center of mass of the link, with orientation determining the principal axes of inertia',
-        )
->>>>>>> dc21451a
         # Implementation note: App.Units.MomentOfInertia is not a valid unit in
         # FC v0.21.
         add_property(
