--- conflicted
+++ resolved
@@ -662,7 +662,6 @@
                     package_parent,
                     package_name,format=format
             ):
-<<<<<<< HEAD
                 
                 if format=="sdf":
                     # this check is mostly useless
@@ -670,28 +669,11 @@
                     # stores reference in collision_container in sdf/export.py 
                     if xml==collision_xml:
                         link_xml.append(xml)
-                elif format=="urdf":
+        # link with zero mass and inertia can leads to error ("pose must be finite") in Gazebo
+        if self.link.Mass.Value > 0:
+                    elif format=="urdf":
                     link_xml.append(xml)
         if format=="urdf":    
-            link_xml.append(
-            urdf_inertial(
-                mass=self.link.Mass.Value,
-                center_of_mass=self.link.CenterOfMass,
-                ixx=self.link.Ixx,
-                ixy=self.link.Ixy,
-                ixz=self.link.Ixz,
-                iyy=self.link.Iyy,
-                iyz=self.link.Iyz,
-                izz=self.link.Izz,
-            ),
-        )
-        elif format=="sdf":
-            inertial=export.create_sdf_element(self.link,ros_name(self.link),"inertial")
-            link_xml.append(inertial)
-=======
-                link_xml.append(xml)
-        # link with zero mass and inertia can leads to error ("pose must be finite") in Gazebo
-        if self.link.Mass.Value > 0:
             link_xml.append(
                 urdf_inertial(
                     mass=self.link.Mass.Value,
@@ -704,7 +686,9 @@
                     izz=self.link.Izz,
                 ),
             )
->>>>>>> 99fc5cda
+        elif format=="sdf":
+            inertial=export.create_sdf_element(self.link,ros_name(self.link),"inertial")
+            link_xml.append(inertial)
         return link_xml
 
     def _fix_lost_fc_links(self) -> None:
@@ -911,21 +895,7 @@
             True,
         )
         return False
-<<<<<<< HEAD
     #  ??ln  is not neccesary since is_part returns a bool 
-    if not is_part(obj):
-        part = add_object(fc.ActiveDocument, 'App::Part', ros_name(obj))
-
-        parent_of_obj = None
-        try:
-            parent_of_obj = obj.Parents[0][0]
-        except (KeyError, IndexError, AttributeError):
-            pass
-
-        obj.adjustRelativeLinks(part)
-        part.addObject(obj)
-=======
-
     part = add_object(fc.ActiveDocument, 'App::Part', ros_name(obj))
     fc_link_to_obj = add_object(fc.ActiveDocument, 'App::Link', ros_name(obj))
     fc_link_to_obj.LinkedObject = obj
@@ -945,7 +915,6 @@
         parent_of_obj = obj.Parents[0][0]
     except (KeyError, IndexError, AttributeError):
         pass
->>>>>>> 99fc5cda
 
     #add created part-wrapper as child to parent of object
     if parent_of_obj:
