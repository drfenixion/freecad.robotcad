--- conflicted
+++ resolved
@@ -8,42 +8,6 @@
 from .ui import command_get_planning_scene  # noqa: F401
 from .ui import command_kk_edit  # noqa: F401
 from .ui import command_new_attached_collision_object  # noqa: F401
-<<<<<<< HEAD
-from .ui import command_new_joint
-from .ui import command_new_joints_filled
-from .ui import command_new_link
-from .ui import command_new_links_filled
-from .ui import command_new_observer
-from .ui import command_new_pose
-from .ui import command_new_robot
-from .ui import command_explode_links
-from .ui import command_new_trajectory
-from .ui import command_new_controller
-from .ui import command_new_sensor
-from .ui import command_new_workcell
-from .ui import command_new_xacro_object
-from .ui import command_new_lcs_at_robot_link_body
-from .ui import command_reload # Developer tool.
-from .ui import command_robot_from_urdf
-from .ui import command_set_joints
-from .ui import command_set_placement
-from .ui import command_set_placement_fast
-from .ui import command_set_placement_in_absolute_coordinates
-from .ui import command_set_placement_by_orienteer
-from .ui import command_rotate_joint_x
-from .ui import command_rotate_joint_y
-from .ui import command_rotate_joint_z
-from .ui import command_simplify_mesh
-from .ui import command_sphere_from_bounding_box
-from .ui import command_cylinder_from_bounding_box
-from .ui import command_update_planning_scene
-from .ui import command_urdf_export
-from .ui import command_set_material
-from .ui import command_calculate_mass_and_inertia
-from .ui import command_transfer_project_to_external_code_generator
-from .ui import command_wb_settings
-from .ui import command_edit_prameters
-=======
 from .ui import command_new_joint # noqa: F401
 from .ui import command_new_joints_filled # noqa: F401
 from .ui import command_new_joints_filled_spider_connect # noqa: F401
@@ -83,7 +47,7 @@
 from .ui import command_transfer_project_to_external_code_generator # noqa: F401
 from .ui import command_wb_settings # noqa: F401
 
->>>>>>> 06324f8d
+
 from .wb_utils import ICON_PATH
 from . import wb_constants
 
@@ -197,11 +161,6 @@
             'NewPose',  # Defined in ./ui/command_new_pose.py.
             'NewTrajectory',  # Defined in ./ui/command_new_trajectory.py.
             'NewObserver',  # Defined in ./ui/command_new_observer.py.
-<<<<<<< HEAD
-            'KKEdit',  # Defined in ./ui/command_kk_edit.py.
-            'EditParameters',
-=======
->>>>>>> 06324f8d
             'SetJoints',  # Defined in ./ui/command_set_joints.py.
             'Separator',
             # Definition of inertial properties.
