
import FreeCADGui as fcgui

from .ui import command_assembly_from_urdf  # noqa: F401
from .ui import command_box_from_bounding_box  # noqa: F401
from .ui import command_calculate_mass_and_inertia  # noqa: F401
from .ui import command_cylinder_from_bounding_box  # noqa: F401
from .ui import command_duplicate_robot # noqa: F401
from .ui import command_get_planning_scene  # noqa: F401
from .ui import command_kk_edit  # noqa: F401
from .ui import command_new_attached_collision_object  # noqa: F401
<<<<<<< HEAD
from .ui import command_new_joint
from .ui import command_new_joints_filled
from .ui import command_new_joints_filled_spider_connect
from .ui import command_new_link
from .ui import command_new_links_filled
from .ui import command_new_observer
from .ui import command_new_pose
from .ui import command_new_robot
from .ui import command_explode_links
from .ui import command_new_trajectory
from .ui import command_new_controller
from .ui import command_new_sensor
from .ui import command_new_workcell
from .ui import command_new_xacro_object
from .ui import command_new_lcs_at_robot_link_body
from .ui import command_reload # Developer tool.
from .ui import command_robot_from_urdf
from .ui import command_set_joints
from .ui import command_set_placement
from .ui import command_set_placement_fast
from .ui import command_set_placement_fast_sensor
from .ui import command_set_placement_in_absolute_coordinates
from .ui import command_set_placement_by_orienteer
from .ui import command_rotate_joint_x
from .ui import command_rotate_joint_y
from .ui import command_rotate_joint_z
from .ui import command_simplify_mesh
from .ui import command_sphere_from_bounding_box
from .ui import command_cylinder_x_aligned_from_bounding_box
from .ui import command_cylinder_y_aligned_from_bounding_box
from .ui import command_cylinder_z_aligned_from_bounding_box
from .ui import command_create_collision_copy_obj
from .ui import command_update_planning_scene
from .ui import command_urdf_export
from .ui import command_set_material
from .ui import command_calculate_mass_and_inertia
from .ui import command_transfer_project_to_external_code_generator
from .ui import command_wb_settings
=======
from .ui import command_new_joint  # noqa: F401
from .ui import command_new_link  # noqa: F401
from .ui import command_new_observer  # noqa: F401
from .ui import command_new_pose  # noqa: F401
from .ui import command_new_robot  # noqa: F401
from .ui import command_new_trajectory  # noqa: F401
from .ui import command_new_workcell  # noqa: F401
from .ui import command_new_xacro_object  # noqa: F401
from .ui import command_reload  # Developer tool.  # noqa: F401
from .ui import command_robot_from_urdf  # noqa: F401
from .ui import command_set_joints  # noqa: F401
from .ui import command_set_material  # noqa: F401
from .ui import command_set_placement  # noqa: F401
from .ui import command_simplify_mesh  # noqa: F401
from .ui import command_sphere_from_bounding_box  # noqa: F401
from .ui import command_update_planning_scene  # noqa: F401
from .ui import command_urdf_export  # noqa: F401
from .ui import command_wb_settings  # noqa: F401
>>>>>>> 33cffe83
from .wb_utils import ICON_PATH
from . import wb_constants


class CrossWorkbench(fcgui.Workbench):
    """Class which gets initiated at startup of the GUI."""

    MenuText = wb_constants.WORKBENCH_NAME
    ToolTip = 'ROS-related workbench'
    Icon = str(ICON_PATH / 'robotcad_overcross_joint.svg')

    def GetClassName(self):
        return 'Gui::PythonWorkbench'

    def Initialize(self):
        """This function is called at the first activation of the workbench.

        This is the place to import all the commands.

        """
        # The order here defines the order of the icons in the GUI.
        toolbar_commands = [
            'NewRobot',  # Defined in ./ui/command_new_robot.py.
            'ExplodeLinks',  # Defined in ./ui/command_explode_links.py.
            'NewLink',  # Defined in ./ui/command_new_link.py.
            'NewLinksFilled',  # Defined in ./ui/command_new_links_filled.py.
            'NewJoint',  # Defined in ./ui/command_new_joint.py.
            'NewJointsFilled',  # Defined in ./ui/command_new_joints_filled.py.
            'NewJointsFilledSpider',  # Defined in ./ui/command_new_joints_filled_spider_connect.py.
            'NewController',  # Defined in ./ui/command_new_controller.py.
            'NewSensor',  # Defined in ./ui/command_new_sensor.py.
            'NewWorkcell',  # Defined in ./ui/command_new_workcell.py.
            'NewXacroObject',  # Defined in ./ui/command_new_xacro_object.py.
            'NewLCSAtRobotLinkBody',  # Defined in ./ui/command_new_lcs_at_robot_link_body.py.
            'SetCROSSPlacementFast',  # Defined in ./ui/command_set_placement_fast.py.
            'SetCROSSPlacementInAbsoluteCoordinates',  # Defined in ./ui/command_set_placement_in_absolute_coordinates.py.
            'SetCROSSPlacementByOrienteer',  # Defined in ./ui/command_set_placement_by_orienteer.py.
            'SetCROSSPlacementFastSensor',  # Defined in ./ui/command_set_placement_fast_sensor.py.
            # 'SetCROSSPlacement',  # Defined in ./ui/command_set_placement.py.
            'RotateJointX',  # Defined in ./ui/command_rotate_joint_x.py.
            'RotateJointY',  # Defined in ./ui/command_rotate_joint_y.py.
            'RotateJointZ',  # Defined in ./ui/command_rotate_joint_z.py.
            'BoxFromBoundingBox',  # Defined in ./ui/command_box_from_bounding_box.py.
            'SphereFromBoundingBox',  # Defined in ./ui/command_sphere_from_bounding_box.py.
            'ZAlignedCylinderFromBoundingBox',  # Defined in ./ui/command_cylinder_z_aligned_from_bounding_box.py.
            'XAlignedCylinderFromBoundingBox',  # Defined in ./ui/command_cylinder_x_aligned_from_bounding_box.py.
            'YAlignedCylinderFromBoundingBox',  # Defined in ./ui/command_cylinder_y_aligned_from_bounding_box.py.
            'CreateCollisionCopyObj',  # Defined in ./ui/command_create_collision_copy_obj.py.
            # 'SimplifyMesh',  # Defined in ./ui/command_simplify_mesh.py.
            'GetPlanningScene',  # Defined in ./ui/command_get_planning_scene.py.
            'UpdatePlanningScene',  # Defined in ./ui/command_update_planning_scene.py.
            'NewAttachedCollisionObject',  # Defined in ./ui/command_new_attached_collision_object.py.
            'NewPose',  # Defined in ./ui/command_new_pose.py.
            'NewTrajectory',  # Defined in ./ui/command_new_trajectory.py.
            'KKEdit',  # Defined in ./ui/command_kk_edit.py.
            'SetJoints',  # Defined in ./ui/command_set_joints.py.
            'SetMaterial',  # Defined in ./ui/command_set_material.py.
            'CalculateMassAndInertia',  # Defined in ./ui/command_calculate_mass_and_inertia.py.
            'UrdfImport',  # Defined in ./ui/command_robot_from_urdf.py.
            'AssemblyFromUrdf',  # Defined in ./ui/command_assembly_from_urdf.py.
            'UrdfExport',  # Defined in ./ui/command_urdf_export.py.
            'TransferProjectToExternalCodeGenerator',  # Defined in ./ui/command_transfer_project_to_external_code_generator.py.
            'WbSettings',  # Defined in ./ui/command_wb_settings.py.
            'Reload',  # Comment out to disable this developer tool.
        ]
        self.appendToolbar('RobotCAD', toolbar_commands)

        # Same as commands but with NewObserver and without Reload.
        menu_commands = [
<<<<<<< HEAD
            'NewRobot',  # Defined in ./ui/command_new_robot.py.
            'ExplodeLinks',  # Defined in ./ui/command_explode_links.py.
            'NewLink',  # Defined in ./ui/command_new_link.py.
            'NewLinksFilled',  # Defined in ./ui/command_new_links_filled.py.
            'NewJoint',  # Defined in ./ui/command_new_joint.py.
            'NewJointsFilled',  # Defined in ./ui/command_new_joints_filled.py.
            'NewJointsFilledSpider',  # Defined in ./ui/command_new_joints_filled_spider_connect.py.
            'NewController',  # Defined in ./ui/command_new_controller.py.
            'NewSensor',  # Defined in ./ui/command_new_sensor.py.
            'NewWorkcell',  # Defined in ./ui/command_new_workcell.py.
            'NewXacroObject',  # Defined in ./ui/command_new_xacro_object.py.
            'Separator',
            'NewLCSAtRobotLinkBody',  # Defined in ./ui/command_new_lcs_at_robot_link_body.py.
            'SetCROSSPlacementFast',  # Defined in ./ui/command_set_placement_fast.py.
            'SetCROSSPlacementInAbsoluteCoordinates',  # Defined in ./ui/command_set_placement_in_absolute_coordinates.py.
            'SetCROSSPlacementByOrienteer',  # Defined in ./ui/command_set_placement_by_orienteer.py.
            'SetCROSSPlacementFastSensor',  # Defined in ./ui/command_set_placement_fast_sensor.py.
            'SetCROSSPlacement',  # Defined in ./ui/command_set_placement.py.
            'RotateJointX',  # Defined in ./ui/command_rotate_joint_x.py.
            'RotateJointY',  # Defined in ./ui/command_rotate_joint_y.py.
            'RotateJointZ',  # Defined in ./ui/command_rotate_joint_z.py.
            'Separator',
            'BoxFromBoundingBox',  # Defined in ./ui/command_box_from_bounding_box.py.
            'SphereFromBoundingBox',  # Defined in ./ui/command_sphere_from_bounding_box.py.
            'ZAlignedCylinderFromBoundingBox',  # Defined in ./ui/command_cylinder_z_aligned_from_bounding_box.py.
            'XAlignedCylinderFromBoundingBox',  # Defined in ./ui/command_cylinder_x_aligned_from_bounding_box.py.
            'YAlignedCylinderFromBoundingBox',  # Defined in ./ui/command_cylinder_y_aligned_from_bounding_box.py.
            'CreateCollisionCopyObj',  # Defined in ./ui/command_create_collision_copy_obj.py.
            'SimplifyMesh',  # Defined in ./ui/command_simplify_mesh.py.
            'Separator',
            'GetPlanningScene',  # Defined in ./ui/command_get_planning_scene.py.
            'UpdatePlanningScene',  # Defined in ./ui/command_update_planning_scene.py.
            'NewAttachedCollisionObject',  # Defined in ./ui/command_new_attached_collision_object.py.
            'NewPose',  # Defined in ./ui/command_new_pose.py.
            'NewTrajectory',  # Defined in ./ui/command_new_trajectory.py.
            'NewObserver',  # Defined in ./ui/command_new_observer.py.
            'KKEdit',  # Defined in ./ui/command_kk_edit.py.
            'SetJoints',  # Defined in ./ui/command_set_joints.py.
            'Separator',
            'SetMaterial',  # Defined in ./ui/command_set_material.py.
            'CalculateMassAndInertia',  # Defined in ./ui/command_calculate_mass_and_inertia.py.
            'Separator',
            'UrdfImport',  # Defined in ./ui/command_robot_from_urdf.py.
            'AssemblyFromUrdf',  # Defined in ./ui/command_assembly_from_urdf.py.
            'UrdfExport',  # Defined in ./ui/command_urdf_export.py.
            'TransferProjectToExternalCodeGenerator',  # Defined in ./ui/command_transfer_project_to_external_code_generator.py.
            'Separator',
            'WbSettings',  # Defined in ./ui/command_wb_settings.py.
=======
                # Creation and editing.
                'NewRobot',  # Defined in ./ui/command_new_robot.py.
                'NewLink',  # Defined in ./ui/command_new_link.py.
                'NewJoint',  # Defined in ./ui/command_new_joint.py.
                'NewWorkcell',  # Defined in ./ui/command_new_workcell.py.
                'NewXacroObject',  # Defined in ./ui/command_new_xacro_object.py.
                'SetCROSSPlacement',  # Defined in ./ui/command_set_placement.py.
                'BoxFromBoundingBox',  # Defined in ./ui/command_box_from_bounding_box.py.
                'SphereFromBoundingBox',  # Defined in ./ui/command_sphere_from_bounding_box.py.
                'CylinderFromBoundingBox',  # Defined in ./ui/command_cylinder_from_bounding_box.py.
                'KKEdit',  # Defined in ./ui/command_kk_edit.py.
                'DuplicateRobot',  # Defined in ./ui/command_duplicate_robot.py.
                'Separator',
                # Mesh simplification.
                'SimplifyMesh',  # Defined in ./ui/command_simplify_mesh.py.
                'Separator',
                # "Live" debugging.
                'GetPlanningScene',  # Defined in ./ui/command_get_planning_scene.py.
                'UpdatePlanningScene',  # Defined in ./ui/command_update_planning_scene.py.
                'NewAttachedCollisionObject',  # Defined in ./ui/command_new_attached_collision_object.py.
                'NewPose',  # Defined in ./ui/command_new_pose.py.
                'NewTrajectory',  # Defined in ./ui/command_new_trajectory.py.
                'NewObserver',  # Defined in ./ui/command_new_observer.py.
                'SetJoints',  # Defined in ./ui/command_set_joints.py.
                'Separator',
                # Definition of inertial properties.
                'SetMaterial',  # Defined in ./ui/command_set_material.py.
                'CalculateMassAndInertia',  # Defined in ./ui/command_calculate_mass_and_inertia.py.
                'Separator',
                # Import / export.
                'UrdfImport',  # Defined in ./ui/command_robot_from_urdf.py.
                'AssemblyFromUrdf',  # Defined in ./ui/command_assembly_from_urdf.py.
                'UrdfExport',  # Defined in ./ui/command_urdf_export.py.
                # Workbench settings.
                'Separator',
                'WbSettings',  # Defined in ./ui/command_wb_settings.py.
>>>>>>> 33cffe83
        ]

        self.appendMenu('RobotCAD', menu_commands)

        fcgui.addIconPath(str(ICON_PATH))
        # fcgui.addLanguagePath(joinDir('Resources/translations'))

    def Activated(self):
        """Code run when a user switches to this workbench."""
        pass

    def Deactivated(self):
        """Code run when this workbench is deactivated."""
        pass


fcgui.addWorkbench(CrossWorkbench())<|MERGE_RESOLUTION|>--- conflicted
+++ resolved
@@ -4,70 +4,49 @@
 from .ui import command_assembly_from_urdf  # noqa: F401
 from .ui import command_box_from_bounding_box  # noqa: F401
 from .ui import command_calculate_mass_and_inertia  # noqa: F401
-from .ui import command_cylinder_from_bounding_box  # noqa: F401
 from .ui import command_duplicate_robot # noqa: F401
 from .ui import command_get_planning_scene  # noqa: F401
 from .ui import command_kk_edit  # noqa: F401
 from .ui import command_new_attached_collision_object  # noqa: F401
-<<<<<<< HEAD
-from .ui import command_new_joint
-from .ui import command_new_joints_filled
-from .ui import command_new_joints_filled_spider_connect
-from .ui import command_new_link
-from .ui import command_new_links_filled
-from .ui import command_new_observer
-from .ui import command_new_pose
-from .ui import command_new_robot
-from .ui import command_explode_links
-from .ui import command_new_trajectory
-from .ui import command_new_controller
-from .ui import command_new_sensor
-from .ui import command_new_workcell
-from .ui import command_new_xacro_object
-from .ui import command_new_lcs_at_robot_link_body
-from .ui import command_reload # Developer tool.
-from .ui import command_robot_from_urdf
-from .ui import command_set_joints
-from .ui import command_set_placement
-from .ui import command_set_placement_fast
-from .ui import command_set_placement_fast_sensor
-from .ui import command_set_placement_in_absolute_coordinates
-from .ui import command_set_placement_by_orienteer
-from .ui import command_rotate_joint_x
-from .ui import command_rotate_joint_y
-from .ui import command_rotate_joint_z
-from .ui import command_simplify_mesh
-from .ui import command_sphere_from_bounding_box
-from .ui import command_cylinder_x_aligned_from_bounding_box
-from .ui import command_cylinder_y_aligned_from_bounding_box
-from .ui import command_cylinder_z_aligned_from_bounding_box
-from .ui import command_create_collision_copy_obj
-from .ui import command_update_planning_scene
-from .ui import command_urdf_export
-from .ui import command_set_material
-from .ui import command_calculate_mass_and_inertia
-from .ui import command_transfer_project_to_external_code_generator
-from .ui import command_wb_settings
-=======
-from .ui import command_new_joint  # noqa: F401
-from .ui import command_new_link  # noqa: F401
-from .ui import command_new_observer  # noqa: F401
-from .ui import command_new_pose  # noqa: F401
-from .ui import command_new_robot  # noqa: F401
-from .ui import command_new_trajectory  # noqa: F401
-from .ui import command_new_workcell  # noqa: F401
-from .ui import command_new_xacro_object  # noqa: F401
-from .ui import command_reload  # Developer tool.  # noqa: F401
-from .ui import command_robot_from_urdf  # noqa: F401
-from .ui import command_set_joints  # noqa: F401
-from .ui import command_set_material  # noqa: F401
-from .ui import command_set_placement  # noqa: F401
-from .ui import command_simplify_mesh  # noqa: F401
-from .ui import command_sphere_from_bounding_box  # noqa: F401
-from .ui import command_update_planning_scene  # noqa: F401
-from .ui import command_urdf_export  # noqa: F401
-from .ui import command_wb_settings  # noqa: F401
->>>>>>> 33cffe83
+from .ui import command_new_joint # noqa: F401
+from .ui import command_new_joints_filled # noqa: F401
+from .ui import command_new_joints_filled_spider_connect # noqa: F401
+from .ui import command_new_link # noqa: F401
+from .ui import command_new_links_filled # noqa: F401
+from .ui import command_new_observer # noqa: F401
+from .ui import command_new_pose # noqa: F401
+from .ui import command_new_robot # noqa: F401
+from .ui import command_explode_links # noqa: F401
+from .ui import command_new_trajectory # noqa: F401
+from .ui import command_new_controller # noqa: F401
+from .ui import command_new_sensor # noqa: F401
+from .ui import command_new_workcell # noqa: F401
+from .ui import command_new_xacro_object # noqa: F401
+from .ui import command_new_lcs_at_robot_link_body # noqa: F401
+from .ui import command_reload # Developer tool. # noqa: F401
+from .ui import command_robot_from_urdf # noqa: F401
+from .ui import command_set_joints # noqa: F401
+from .ui import command_set_placement # noqa: F401
+from .ui import command_set_placement_fast # noqa: F401
+from .ui import command_set_placement_fast_sensor # noqa: F401
+from .ui import command_set_placement_in_absolute_coordinates # noqa: F401
+from .ui import command_set_placement_by_orienteer # noqa: F401
+from .ui import command_rotate_joint_x # noqa: F401
+from .ui import command_rotate_joint_y # noqa: F401
+from .ui import command_rotate_joint_z # noqa: F401
+from .ui import command_simplify_mesh # noqa: F401
+from .ui import command_sphere_from_bounding_box # noqa: F401
+from .ui import command_cylinder_x_aligned_from_bounding_box # noqa: F401
+from .ui import command_cylinder_y_aligned_from_bounding_box # noqa: F401
+from .ui import command_cylinder_z_aligned_from_bounding_box # noqa: F401
+from .ui import command_create_collision_copy_obj # noqa: F401
+from .ui import command_update_planning_scene # noqa: F401
+from .ui import command_urdf_export # noqa: F401
+from .ui import command_set_material # noqa: F401
+from .ui import command_calculate_mass_and_inertia # noqa: F401
+from .ui import command_transfer_project_to_external_code_generator # noqa: F401
+from .ui import command_wb_settings # noqa: F401
+
 from .wb_utils import ICON_PATH
 from . import wb_constants
 
@@ -137,7 +116,7 @@
 
         # Same as commands but with NewObserver and without Reload.
         menu_commands = [
-<<<<<<< HEAD
+            # Creation and editing.
             'NewRobot',  # Defined in ./ui/command_new_robot.py.
             'ExplodeLinks',  # Defined in ./ui/command_explode_links.py.
             'NewLink',  # Defined in ./ui/command_new_link.py.
@@ -149,7 +128,10 @@
             'NewSensor',  # Defined in ./ui/command_new_sensor.py.
             'NewWorkcell',  # Defined in ./ui/command_new_workcell.py.
             'NewXacroObject',  # Defined in ./ui/command_new_xacro_object.py.
+            'KKEdit',  # Defined in ./ui/command_kk_edit.py.
+            'DuplicateRobot',  # Defined in ./ui/command_duplicate_robot.py.
             'Separator',
+            # Placement
             'NewLCSAtRobotLinkBody',  # Defined in ./ui/command_new_lcs_at_robot_link_body.py.
             'SetCROSSPlacementFast',  # Defined in ./ui/command_set_placement_fast.py.
             'SetCROSSPlacementInAbsoluteCoordinates',  # Defined in ./ui/command_set_placement_in_absolute_coordinates.py.
@@ -160,70 +142,37 @@
             'RotateJointY',  # Defined in ./ui/command_rotate_joint_y.py.
             'RotateJointZ',  # Defined in ./ui/command_rotate_joint_z.py.
             'Separator',
+            # Collisions
             'BoxFromBoundingBox',  # Defined in ./ui/command_box_from_bounding_box.py.
             'SphereFromBoundingBox',  # Defined in ./ui/command_sphere_from_bounding_box.py.
             'ZAlignedCylinderFromBoundingBox',  # Defined in ./ui/command_cylinder_z_aligned_from_bounding_box.py.
             'XAlignedCylinderFromBoundingBox',  # Defined in ./ui/command_cylinder_x_aligned_from_bounding_box.py.
             'YAlignedCylinderFromBoundingBox',  # Defined in ./ui/command_cylinder_y_aligned_from_bounding_box.py.
             'CreateCollisionCopyObj',  # Defined in ./ui/command_create_collision_copy_obj.py.
+            # Mesh simplification.
             'SimplifyMesh',  # Defined in ./ui/command_simplify_mesh.py.
             'Separator',
+            # "Live" debugging.
             'GetPlanningScene',  # Defined in ./ui/command_get_planning_scene.py.
             'UpdatePlanningScene',  # Defined in ./ui/command_update_planning_scene.py.
             'NewAttachedCollisionObject',  # Defined in ./ui/command_new_attached_collision_object.py.
             'NewPose',  # Defined in ./ui/command_new_pose.py.
             'NewTrajectory',  # Defined in ./ui/command_new_trajectory.py.
             'NewObserver',  # Defined in ./ui/command_new_observer.py.
-            'KKEdit',  # Defined in ./ui/command_kk_edit.py.
             'SetJoints',  # Defined in ./ui/command_set_joints.py.
             'Separator',
+            # Definition of inertial properties.
             'SetMaterial',  # Defined in ./ui/command_set_material.py.
             'CalculateMassAndInertia',  # Defined in ./ui/command_calculate_mass_and_inertia.py.
             'Separator',
+            # Import / export.
             'UrdfImport',  # Defined in ./ui/command_robot_from_urdf.py.
             'AssemblyFromUrdf',  # Defined in ./ui/command_assembly_from_urdf.py.
             'UrdfExport',  # Defined in ./ui/command_urdf_export.py.
             'TransferProjectToExternalCodeGenerator',  # Defined in ./ui/command_transfer_project_to_external_code_generator.py.
             'Separator',
+            # Workbench settings.
             'WbSettings',  # Defined in ./ui/command_wb_settings.py.
-=======
-                # Creation and editing.
-                'NewRobot',  # Defined in ./ui/command_new_robot.py.
-                'NewLink',  # Defined in ./ui/command_new_link.py.
-                'NewJoint',  # Defined in ./ui/command_new_joint.py.
-                'NewWorkcell',  # Defined in ./ui/command_new_workcell.py.
-                'NewXacroObject',  # Defined in ./ui/command_new_xacro_object.py.
-                'SetCROSSPlacement',  # Defined in ./ui/command_set_placement.py.
-                'BoxFromBoundingBox',  # Defined in ./ui/command_box_from_bounding_box.py.
-                'SphereFromBoundingBox',  # Defined in ./ui/command_sphere_from_bounding_box.py.
-                'CylinderFromBoundingBox',  # Defined in ./ui/command_cylinder_from_bounding_box.py.
-                'KKEdit',  # Defined in ./ui/command_kk_edit.py.
-                'DuplicateRobot',  # Defined in ./ui/command_duplicate_robot.py.
-                'Separator',
-                # Mesh simplification.
-                'SimplifyMesh',  # Defined in ./ui/command_simplify_mesh.py.
-                'Separator',
-                # "Live" debugging.
-                'GetPlanningScene',  # Defined in ./ui/command_get_planning_scene.py.
-                'UpdatePlanningScene',  # Defined in ./ui/command_update_planning_scene.py.
-                'NewAttachedCollisionObject',  # Defined in ./ui/command_new_attached_collision_object.py.
-                'NewPose',  # Defined in ./ui/command_new_pose.py.
-                'NewTrajectory',  # Defined in ./ui/command_new_trajectory.py.
-                'NewObserver',  # Defined in ./ui/command_new_observer.py.
-                'SetJoints',  # Defined in ./ui/command_set_joints.py.
-                'Separator',
-                # Definition of inertial properties.
-                'SetMaterial',  # Defined in ./ui/command_set_material.py.
-                'CalculateMassAndInertia',  # Defined in ./ui/command_calculate_mass_and_inertia.py.
-                'Separator',
-                # Import / export.
-                'UrdfImport',  # Defined in ./ui/command_robot_from_urdf.py.
-                'AssemblyFromUrdf',  # Defined in ./ui/command_assembly_from_urdf.py.
-                'UrdfExport',  # Defined in ./ui/command_urdf_export.py.
-                # Workbench settings.
-                'Separator',
-                'WbSettings',  # Defined in ./ui/command_wb_settings.py.
->>>>>>> 33cffe83
         ]
 
         self.appendMenu('RobotCAD', menu_commands)
