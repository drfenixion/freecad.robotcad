--- conflicted
+++ resolved
@@ -136,17 +136,13 @@
             min_, max_ = -1e999, 1e999
         else:
             min_, max_ = joint.LowerLimit, joint.UpperLimit
-<<<<<<< HEAD
             if value > max_:
                 error('Joint (' + var_name + ') value can not be more Upper limit')
             if value < min_:
                 error('Joint (' + var_name + ') value can not be less LowerLimit limit')
             if max_ < min_:
                 error('Joint (' + var_name + ') Upper limit can not be less LowerLimit limit')
-        # Deativate callback on change.
-=======
         # Deactivate callback on change.
->>>>>>> 18006a64
         robot.setPropertyStatus(used_var_name, ['NoRecompute'])
         setattr(robot, used_var_name, (value, min_, max_, 1.0))
         robot.setPropertyStatus(used_var_name, [])
