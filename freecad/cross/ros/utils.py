from __future__ import annotations

from copy import copy
from pathlib import Path
from typing import Optional
import os
import sys

import FreeCAD as fc

from ..utils import get_parent_by_pattern
from ..utils import add_path_to_environment_variable
from .. import wb_constants


def warn(text: str, gui: bool = False) -> None:
    """Warn the user."""
    # Import here to be able to import the module without GUI.
    from PySide import QtCore  # FreeCAD's PySide!
    from PySide import QtGui  # FreeCAD's PySide!

    # This is a copy of .utils.warn but the utils module should not be imported
    # without GUI.
    fc.Console.PrintWarning(text + '\n')
    if gui and hasattr(fc, 'GuiUp') and fc.GuiUp:
<<<<<<< HEAD
        diag = QtGui.QMessageBox(QtGui.QMessageBox.Warning,
                                 wb_constants.WORKBENCH_NAME, text)
=======
        diag = QtGui.QMessageBox(
            QtGui.QMessageBox.Warning,
            'CROSS - FreeCAD ROS Workbench', text,
        )
>>>>>>> dc21451a
        diag.setWindowModality(QtCore.Qt.ApplicationModal)
        diag.exec_()


def has_ros_distro() -> bool:
    """Return True if environment variable ROS_DISTRO is set."""
    p = get_ros_workspace_from_env()
    return (('ROS_DISTRO' in os.environ)
            and (Path(p).exists()))


def is_ros_found() -> bool:
    return get_ros_distro_from_env() != ''


def add_ros_library_path(ros_distro: str = '') -> bool:
    """Add necessary paths to sys.path and os.environ['LD_LIBRARY_PATH'].

    If existing:
    - Add {ros_workspace}/install/lib/{python_ver}/site-packages to sys.path.
    - Add {ros_workspace}/install/local/lib/{python_ver}/dist-packages to sys.path.
    - Add /opt/ros/$ROS_DISTRO/lib/python?.?/site-packages to sys.path.
    - Add /opt/ros/$ROS_DISTRO/local/lib/python?.?/dist-packages to sys.path.
    - Add {ros_workspace}/install/lib to os.environ['LD_LIBRARY_PATH'].
    - Add /opt/ros/$ROS_DISTRO/lib to os.environ['LD_LIBRARY_PATH'].
    - Add /opt/ros/$ROS_DISTRO/opt/rviz_ogre_vendor/lib to os.environ['LD_LIBRARY_PATH'].
    - Add /opt/ros/$ROS_DISTRO/lib/x86_64-linux-gnu to os.environ['LD_LIBRARY_PATH'].

    """

    if not ros_distro:
        ros_distro = get_ros_distro_from_env()
    if not ros_distro:
        warn(
            'The environment variable `ROS_DISTRO` is not set and no ROS'
            ' installation was found in /opt/ros'
            ', some functionalities will be missing',
        )
        return False
    else:
        if not has_ros_distro():
            p = get_ros_workspace_from_env()
            warn(
                'The environment variable `ROS_DISTRO` is not set but a ROS'
                f' installation was found in {p}'
                ', attempting to use it',
            )

    # Add the paths in PYTHONPATH to sys.path.
    # Unfortunately, on some systems and with some versions of FreeCAD, the
    # environment variable PYTHONPATH is not taken into account and is reset.
    if 'PYTHONPATH' in os.environ:
        for path in os.environ['PYTHONPATH'].split(':'):
            if path not in sys.path:
                sys.path.append(path)
    # Python version.
    major = sys.version_info.major
    minor = sys.version_info.minor
    python_ver = f'python{major}.{minor}'
    # Add directories from ROS_WORKSPACE before system ones.
    ros_workspace = get_ros_workspace_from_env()
    # Works only for workspace with colcon's merge install strategy.
    _add_python_path(f'{ros_workspace}/install/lib/{python_ver}/site-packages')
    _add_python_path(f'{ros_workspace}/install/local/lib/{python_ver}/dist-packages')
    # On some systems (e.g. FreeCAD 0.21 on Ubuntu 20), $PYTHONPATH is not
    # taken into account in FreeCAD, add them manually.
    base = f'/opt/ros/{ros_distro}'
    for path in [
        Path(f'{base}/lib/{python_ver}/site-packages'),
        # Humble and later.
        Path(f'{base}/local/lib/{python_ver}/dist-packages'),
    ]:
        _add_python_path(path)

    add_path_to_environment_variable(f'{ros_workspace}/install/lib', 'LD_LIBRARY_PATH')
    for path in [
        Path(f'{base}/opt/rviz_ogre_vendor/lib'),
        Path(f'{base}/lib/x86_64-linux-gnu'),
        Path(f'{base}/lib'),
    ]:
        add_path_to_environment_variable(path, 'LD_LIBRARY_PATH')

    add_path_to_environment_variable(f'{ros_workspace}/install', 'AMENT_PREFIX_PATH')
    add_path_to_environment_variable(f'{base}', 'AMENT_PREFIX_PATH')
    return True


def get_ros_distro_from_env() -> str:
    """Return or guess the ROS distribution.

    Return the environment variable `ROS_DISTRO` if defined or guess from
    /opt/ros.

    When guessing, the most recent (and known) distro is returned, "rolling"
    having a higher priority.

    """
    if 'ROS_DISTRO' in os.environ:
        return os.environ.get('ROS_DISTRO')
    candidates = ['rolling', 'humble', 'galactic', 'foxy']
    for c in candidates:
        if Path(f'/opt/ros/{c}').exists():
            return c
    return ''


def get_ros_workspace_from_env() -> Path:
    """Return the content of environment variable ROS_WORKSPACE.

    If not defined, try to guess from environment variable COLCON_PREFIX_PATH.

    """
    ws = os.environ.get('ROS_WORKSPACE', '')
    if ws:
        return Path(ws)

    # Guess from COLCON_PREFIX_PATH that looks like /home/user/ros_ws/install.
    colcon_prefix_path = os.environ.get('COLCON_PREFIX_PATH', '')
    if not colcon_prefix_path.endswith('/install'):
        return Path()
    return Path(colcon_prefix_path[:-len('/install')])


def get_ros_workspace_from_file(file_path: [Path | str]) -> Path:
    """Return the workspace containing the given file or directory.

    Return Path() if no workspace was found.

    """
    path, _ = get_parent_by_pattern(file_path, 'install/setup.bash')
    return path


def is_in_ros_workspace(path: [Path | str]) -> bool:
    """Return true if the given path starts with $ROS_WORKSPACE/src."""
    # Import here to avoid circular import.
    from ..wb_globals import g_ros_workspace

    src = str(g_ros_workspace / 'src')
    return str(path).startswith(src)


def without_ros_workspace(path: [Path | str]) -> str:
    """Return the path relative to $ROS_WORKSPACE/src.

    Return the path as-is if it doesn't start with $ROS_WORKSPACE/src.

    """
    # Import here to avoid circular import.
    from ..wb_globals import g_ros_workspace

    src = str(g_ros_workspace / 'src')
    if str(path).startswith(src):
        len_src_with_sep = len(src) + len(os.path.sep)
        return path[len_src_with_sep:]
    return copy(path)


def get_package_and_file(file_path: [Path | str]) -> tuple[str, str]:
    """Return the package name and relative file path.

    For example, if the file path is `$HOME/ros2_ws/src/dir/my_package/file.py`,
    return (`my_package`, `file.py`), supposing that `my_package` is a ROS package.

    If the file path is relative, return an empty package and `file_path`.

    """
    pkg_path, relative_file_path = get_parent_by_pattern(file_path, 'package.xml')
    if not pkg_path.name:
        # No package found.
        return '', str(file_path)
    return pkg_path.name, relative_file_path


def pkg_and_file_from_ros_path(
        path: str,
) -> tuple[Optional[str], Optional[str]]:
    """Return the tuple (package_name, relative_file_path).

    Return (None, None) if the guessed package does not exist.

    The input path must have the following format
    `package://<package_name>/<relative_file_path>`.

    """
    # Import here to be able to import the module without ROS.
    try:
        from ament_index_python.packages import PackageNotFoundError
        from ament_index_python.packages import get_package_share_directory
    except ImportError:
        warn('Cannot import ament_index_python.packages', False)
        return None, None

    if not path or not isinstance(path, str):
        return None, None
    if not path.startswith('package://'):
        warn(
            f'Invalid ROS path `{path}`, only the'
            ' `package://<package_name>/<relative_file_path>`'
            ' format is supported', False,
        )
        return None, None
    try:
        pkg, _, rel_path = path[len('package://'):].partition('/')
    except ValueError:
        warn(f'Invalid ROS path `{path}`', False)
        return None, None
    try:
        get_package_share_directory(pkg)
    except PackageNotFoundError as e:
        warn(f'Package {pkg} not found: {e}', False)
        return None, None
    return pkg, rel_path


def abs_path_from_ros_path(
        path: str,
        relative_to: Optional[Path | str] = None,
) -> Optional[Path]:
    """Return the absolute path to a file given in ROS format.

    Return the absolute path to a file given in ROS format.
    Supported formats are:
    - `package://<package_name>/<relative_file_path>` and
    - `file://<absolute_file_path>`.
    - `file://<relative_file_path>` if `relative_to` is given.

    This is the inverse function of `ros_path_from_abs_path`.

    With the `file://` format, if the input path is relative and `relative_to`
    is not given, the output path will also be relative. You've been warned.

    """
    # Import here to be able to import the module without ROS.
    try:
        from ament_index_python.packages import get_package_share_directory
    except ImportError:
        warn('Cannot import ament_index_python.packages', False)
        return None

    if not path:
        return None
    if (
        not (
            path.startswith('package://')
            or path.startswith('file://')
        )
    ):
        return None
    if path.startswith('package://'):
        pkg, rel_path = pkg_and_file_from_ros_path(path)
        if not pkg:
            return None
        pkg_path = get_package_share_directory(pkg)
        return Path(pkg_path) / rel_path
    elif path.startswith('file://'):
        if relative_to is not None:
            return Path(relative_to) / path[len('file://'):]
        return Path(path[len('file://'):])
    return None


def ros_path_from_abs_path(
        path: [Path | str],
) -> Optional[str]:
    """Return the ROS path to the given file.

    The ROS path has the following format
    `package://<package_name>/<relative_file_path>`.
    This is the inverse function of `abs_path_from_ros_path`.

    """
    pkg, rel_path = get_package_and_file(path)
    if not pkg:
        return None
    return f'package://{pkg}/{rel_path}'


def split_package_path(output_path: [Path | str]) -> tuple[Path, str, Path]:
    """Return the project path, package name, package path.

    For example, if `package_path` is `/home/user/ros_ws/src/my_pkg`,
    return (Path('/home/user/ros_ws/src/my_pkg'), 'my_pkg', Path('/home/user/ros_ws/src/my_pkg/my_pkg')).

    Parameters
    ----------
    - output_path: path to the directory where will be created project and package inside the project.

    """
    output_path = Path(output_path)
    if not output_path.is_dir():
        warn('"output_path" must be a directory', True)
    output_path = output_path.resolve()
    parent = output_path.parent
    package_name = output_path.name

    # Make project folder with same name as package. Example: some_package/some_package.
    # Project folder can be used for store other packages of this project generated by external code generator
    # or by OVERCROSS 
    # 

    # parent is a root of project (can be git root and root of packages)
    project_path = parent / package_name # Example: parent/some_package. 

    # path to description package in project folder with same name
    description_package_path = project_path / package_name # Example: parent/some_package/some_package.

    # Example structure of project:
    # parent/some_package/some_package - description package (generated by OVERCROSS)
    # Can be generated by OVERCROSS or external code generator
    # parent/some_package/other_package - example of any other package
    # parent/some_package/.git - git root place
    # parent/some_package/modules/ - git submodules folder place
    # parent/some_package/modules/ros_gz - ros package compiled from source and controlled by git submodule
    # parent/some_package/docker/ - git folder place

    return project_path, package_name, description_package_path


def _add_python_path(path: [Path | str]) -> None:
    """Add the path to sys.path if existing."""
    path = Path(path).expanduser().absolute()
    if path.exists() and (str(path) not in sys.path):
        sys.path.append(str(path))


def _add_ld_library_path(path: [Path | str]) -> None:
    """Add the path to LD_LIBRARY_PATH if existing."""
    path = Path(path).expanduser().absolute()
    existing_paths = os.environ.get('LD_LIBRARY_PATH', '').split(':')
    if path.exists() and (str(path) not in existing_paths):
        if 'LD_LIBRARY_PATH' not in os.environ:
            os.environ['LD_LIBRARY_PATH'] = str(path)
        else:
            os.environ['LD_LIBRARY_PATH'] += ':' + str(path)


def _add_ament_prefix_path(path: [Path | str]) -> None:
    """Add the path to AMENT_PREFIX_PATH if existing."""
    path = Path(path).expanduser().absolute()
    existing_paths = os.environ.get('AMENT_PREFIX_PATH', '').split(':')
    if path.exists() and (str(path) not in existing_paths):
        if 'AMENT_PREFIX_PATH' not in os.environ:
            os.environ['AMENT_PREFIX_PATH'] = str(path)
        else:
            os.environ['AMENT_PREFIX_PATH'] += ':' + str(path)<|MERGE_RESOLUTION|>--- conflicted
+++ resolved
@@ -23,15 +23,10 @@
     # without GUI.
     fc.Console.PrintWarning(text + '\n')
     if gui and hasattr(fc, 'GuiUp') and fc.GuiUp:
-<<<<<<< HEAD
-        diag = QtGui.QMessageBox(QtGui.QMessageBox.Warning,
-                                 wb_constants.WORKBENCH_NAME, text)
-=======
         diag = QtGui.QMessageBox(
             QtGui.QMessageBox.Warning,
-            'CROSS - FreeCAD ROS Workbench', text,
+            wb_constants.WORKBENCH_NAME, text,
         )
->>>>>>> dc21451a
         diag.setWindowModality(QtCore.Qt.ApplicationModal)
         diag.exec_()
 
