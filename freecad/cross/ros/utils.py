from __future__ import annotations

from copy import copy
from pathlib import Path
from typing import Optional
import os
import sys

import FreeCAD as fc

from ..utils import get_parent_by_pattern
from ..utils import add_path_to_environment_variable
from .. import wb_constants


def warn(text: str, gui: bool = False) -> None:
    """Warn the user."""
    # This is a copy of .utils.warn but the utils module should not be imported
    # without GUI.
    fc.Console.PrintWarning(text + '\n')
    if gui and hasattr(fc, 'GuiUp') and fc.GuiUp:
        # Import here to be able to import the module without GUI.
        from PySide import QtCore  # type: ignore FreeCAD's PySide!
        from PySide import QtGui  # type: ignore FreeCAD's PySide!

        diag = QtGui.QMessageBox(
            QtGui.QMessageBox.Warning,
            wb_constants.WORKBENCH_NAME, text,
        )
        diag.setWindowModality(QtCore.Qt.ApplicationModal)
        diag.exec_()


def has_ros_distro_in_env() -> bool:
    """Return True if environment variable ROS_DISTRO is set."""
    p = get_ros_workspace_from_env()
    return (
            ('ROS_DISTRO' in os.environ)
            and (Path(p).exists())
    )


def is_ros_found() -> bool:
    return get_ros_distro_from_env_or_default() != ''


def add_ros_library_path(ros_distro: str = '') -> bool:
    """Add necessary paths to sys.path and os.environ['LD_LIBRARY_PATH'].

    If existing:
    - Add $ROS_WORKSPACE/install/lib/{python_ver}/site-packages to sys.path.
    - Add $ROS_WORKSPACE/install/local/lib/{python_ver}/dist-packages to sys.path.
    - Add /opt/ros/$ROS_DISTRO/lib/python?.?/site-packages to sys.path.
    - Add /opt/ros/$ROS_DISTRO/local/lib/python?.?/dist-packages to sys.path.
    - Add $ROS_WORKSPACE/install/lib to os.environ['LD_LIBRARY_PATH'].
    - Add /opt/ros/$ROS_DISTRO/lib to os.environ['LD_LIBRARY_PATH'].
    - Add /opt/ros/$ROS_DISTRO/opt/rviz_ogre_vendor/lib to os.environ['LD_LIBRARY_PATH'].
    - Add /opt/ros/$ROS_DISTRO/lib/x86_64-linux-gnu to os.environ['LD_LIBRARY_PATH'].

    Return true if a ROS installation may have been found, false otherwise.

    """

    if not ros_distro:
        ros_distro = get_ros_distro_from_env_or_default()
    if not ros_distro:
        warn(
            'The environment variable `ROS_DISTRO` is not set and no ROS'
            ' installation was found in /opt/ros'
            ', some functionalities will be missing',
        )
        return False

    ros_workspace = get_ros_workspace_from_env()
    if not has_ros_distro_in_env():
        if ros_workspace == Path():
            warn(
                'None of the environment variables `ROS_DISTRO`,'
                ' `ROS_WORKSPACE`, or `COLCON_PREFIX_PATH` is set but an'
                ' installation was found in'
                f' /opt/ros/{ros_distro}, attempting to use it',
            )

    # Add the paths in PYTHONPATH to sys.path.
    # Unfortunately, on some systems and with some versions of FreeCAD, the
    # environment variable PYTHONPATH is not taken into account and is reset.
    if 'PYTHONPATH' in os.environ:
        for path in os.environ['PYTHONPATH'].split(os.pathsep):
            if path not in sys.path:
                sys.path.append(path)
    # Python version.
    major = sys.version_info.major
    minor = sys.version_info.minor
    python_ver = f'python{major}.{minor}'
    # Add directories from ROS_WORKSPACE before system ones.
    ros_workspace = get_ros_workspace_from_env()
    # Works only for workspace with colcon's merge install strategy.
    _add_python_path(f'{ros_workspace}/install/lib/{python_ver}/site-packages')
    _add_python_path(f'{ros_workspace}/install/local/lib/{python_ver}/dist-packages')
    
    # On some systems (e.g. FreeCAD 0.21 on Ubuntu 20), $PYTHONPATH is not
    # taken into account in FreeCAD, add them manually.
    base = f'/opt/ros/{ros_distro}'
    for path in [
        Path(f'{base}/lib/{python_ver}/site-packages'),
        # Humble and later.
        Path(f'{base}/local/lib/{python_ver}/dist-packages'),
    ]:
        _add_python_path(path)

    add_path_to_environment_variable(f'{ros_workspace}/install/lib', 'LD_LIBRARY_PATH')
    for path in [
        Path(f'{base}/opt/rviz_ogre_vendor/lib'),
        Path(f'{base}/lib/x86_64-linux-gnu'),
        Path(f'{base}/lib'),
    ]:
        add_path_to_environment_variable(path, 'LD_LIBRARY_PATH')

    add_path_to_environment_variable(f'{ros_workspace}/install', 'AMENT_PREFIX_PATH')
    add_path_to_environment_variable(f'{base}', 'AMENT_PREFIX_PATH')
    return True


def get_ros_distro_from_env_or_default() -> str:
    """Return or guess the ROS distribution.

    Return the environment variable `ROS_DISTRO` if defined or guess from
    a system package installation in /opt/ros.

    When guessing, the most recent (and known) distro is returned, "rolling"
    having a higher priority.

    """
    if 'ROS_DISTRO' in os.environ:
        return os.environ.get('ROS_DISTRO')
<<<<<<< HEAD
    candidates = ['rolling', 'jazzy', 'iron', 'humble', 'galactic', 'foxy']
=======
    candidates = [
            'rolling',
            'jazzy',
            'iron',
            'humble',
            'galactic',
            'foxy',
    ]
>>>>>>> 92231e94
    for c in candidates:
        if Path(f'/opt/ros/{c}').exists():
            return c
    return ''


def get_ros_workspace_from_env() -> Path:
    """Return the content of environment variable ROS_WORKSPACE.

    If not defined, try to guess from environment variable COLCON_PREFIX_PATH.

    """
    ws = os.environ.get('ROS_WORKSPACE', '')
    if ws:
        return Path(ws)

    # Guess from COLCON_PREFIX_PATH that looks like /home/user/ros_ws/install.
    colcon_prefix_path = os.environ.get('COLCON_PREFIX_PATH', '')
    if not colcon_prefix_path.endswith('/install'):
        return Path()
    return Path(colcon_prefix_path[:-len('/install')])


def get_ros_workspace_from_file(file_path: Path | str) -> Path:
    """Return the workspace containing the given file or directory.

    Return Path() if no workspace was found.

    """
    path, _ = get_parent_by_pattern(file_path, 'install/setup.bash')
    return path


def is_in_ros_workspace(path: Path | str) -> bool:
    """Return true if the given path starts with $ROS_WORKSPACE/src."""
    # Import here to avoid circular import.
    from ..wb_globals import g_ros_workspace

    src = str(g_ros_workspace / 'src')
    return str(path).startswith(src)


def without_ros_workspace(path: Path | str) -> str:
    """Return the path relative to $ROS_WORKSPACE/src.

    Return the path as-is if it doesn't start with $ROS_WORKSPACE/src.

    """
    # Import here to avoid circular import.
    from ..wb_globals import g_ros_workspace

    src = str(g_ros_workspace / 'src')
    if str(path).startswith(src):
        len_src_with_sep = len(src) + len(os.path.sep)
        return path[len_src_with_sep:]
    return copy(path)


def get_package_and_file(file_path: Path | str) -> tuple[str, str]:
    """Return the package name and relative file path.

    For example, if the file path is `$HOME/ros2_ws/src/dir/my_package/file.py`,
    return (`my_package`, `file.py`), supposing that `my_package` is a ROS package.

    If the file path is relative, return an empty package and `file_path`.

    """
    pkg_path, relative_file_path = get_parent_by_pattern(file_path, 'package.xml')
    if not pkg_path.name:
        # No package found.
        return '', str(file_path)
    return pkg_path.name, relative_file_path


def pkg_and_file_from_ros_path(
        path: str,
) -> tuple[Optional[str], Optional[str]]:
    """Return the tuple (package_name, relative_file_path).

    Return (None, None) if the guessed package does not exist.

    The input path must have the following format
    `package://<package_name>/<relative_file_path>`.

    """
    # Import here to be able to import the module without ROS.
    try:
        from ament_index_python.packages import PackageNotFoundError  # type: ignore
        from ament_index_python.packages import get_package_share_directory  # type: ignore
    except ImportError:
        warn('Cannot import ament_index_python.packages', False)
        return None, None

    if not path or not isinstance(path, str):
        return None, None
    if not path.startswith('package://'):
        warn(
            f'Invalid ROS path `{path}`, only the'
            ' `package://<package_name>/<relative_file_path>`'
            ' format is supported', False,
        )
        return None, None
    try:
        pkg, _, rel_path = path[len('package://'):].partition('/')
    except ValueError:
        warn(f'Invalid ROS path `{path}`', False)
        return None, None
    try:
        get_package_share_directory(pkg)
    except PackageNotFoundError as e:
        warn(f'Package {pkg} not found: {e}', False)
        return None, None
    return pkg, rel_path


def abs_path_from_ros_path(
        path: str,
        relative_to: Optional[Path | str] = None,
) -> Optional[Path]:
    """Return the absolute path to a file given in ROS format.

    Return the absolute path to a file given in ROS format.
    Supported formats are:
    - `package://<package_name>/<relative_file_path>` and
    - `file://<absolute_file_path>`.
    - `file://<relative_file_path>` if `relative_to` is given.

    This is the inverse function of `ros_path_from_abs_path`.

    With the `file://` format, if the input path is relative and `relative_to`
    is not given, the output path will also be relative. You've been warned.

    """
    # Import here to be able to import the module without ROS.
    try:
        from ament_index_python.packages import get_package_share_directory  # type: ignore
    except ImportError:
        warn('Cannot import ament_index_python.packages', False)
        return None

    if not path:
        return None
    if (
        not (
            path.startswith('package://')
            or path.startswith('file://')
        )
    ):
        return None
    if path.startswith('package://'):
        pkg, rel_path = pkg_and_file_from_ros_path(path)
        if not pkg:
            return None
        pkg_path = get_package_share_directory(pkg)
        return Path(pkg_path) / rel_path
    elif path.startswith('file://'):
        if relative_to is not None:
            return Path(relative_to) / path[len('file://'):]
        return Path(path[len('file://'):])
    return None


def ros_path_from_abs_path(
        path: Path | str,
) -> Optional[str]:
    """Return the ROS path to the given file.

    The ROS path has the following format
    `package://<package_name>/<relative_file_path>`.
    This is the inverse function of `abs_path_from_ros_path`.

    """
    pkg, rel_path = get_package_and_file(path)
    if not pkg:
        return None
    return f'package://{pkg}/{rel_path}'


<<<<<<< HEAD
def split_package_path(output_path: [Path | str]) -> tuple[Path, str, Path]:
    """Return the project path, package name, package path.
=======
def split_package_path(package_path: Path | str) -> tuple[Path, str]:
    """Return the package parent and the package name.
>>>>>>> 92231e94

    For example, if `package_path` is `/home/user/ros_ws/src/my_pkg`,
    return (Path('/home/user/ros_ws/src/my_pkg'), 'my_pkg', Path('/home/user/ros_ws/src/my_pkg/my_pkg')).

    Parameters
    ----------
    - output_path: path to the directory where will be created project and package inside the project.

    """
    output_path = Path(output_path)
    if not output_path.is_dir():
        warn('"output_path" must be a directory', True)
    output_path = output_path.resolve()
    parent = output_path.parent
    package_name = output_path.name

    # Make project folder with same name as package. Example: some_package/some_package.
    # Project folder can be used for store other packages of this project generated by external code generator
    # or by OVERCROSS 
    # 

    # parent is a root of project (can be git root and root of packages)
    project_path = parent / package_name # Example: parent/some_package. 

    # path to description package in project folder with same name
    description_package_path = project_path / package_name # Example: parent/some_package/some_package.

    # Example structure of project:
    # parent/some_package/some_package - description package (generated by OVERCROSS)
    # Can be generated by OVERCROSS or external code generator
    # parent/some_package/other_package - example of any other package
    # parent/some_package/.git - git root place
    # parent/some_package/modules/ - git submodules folder place
    # parent/some_package/modules/ros_gz - ros package compiled from source and controlled by git submodule
    # parent/some_package/docker/ - git folder place

    return project_path, package_name, description_package_path


def _add_python_path(path: Path | str) -> None:
    """Add the path to sys.path if existing."""
    path = Path(path).expanduser().absolute()
    if path.exists() and (str(path) not in sys.path):
        sys.path.append(str(path))


def _add_ld_library_path(path: Path | str) -> None:
    """Add the path to LD_LIBRARY_PATH if existing."""
    path = Path(path).expanduser().absolute()
    existing_paths = os.environ.get('LD_LIBRARY_PATH', '').split(os.pathsep)
    if path.exists() and (str(path) not in existing_paths):
        if 'LD_LIBRARY_PATH' not in os.environ:
            os.environ['LD_LIBRARY_PATH'] = str(path)
        else:
            os.environ['LD_LIBRARY_PATH'] += os.pathsep + str(path)


def _add_ament_prefix_path(path: Path | str) -> None:
    """Add the path to AMENT_PREFIX_PATH if existing."""
    path = Path(path).expanduser().absolute()
    existing_paths = os.environ.get('AMENT_PREFIX_PATH', '').split(os.pathsep)
    if path.exists() and (str(path) not in existing_paths):
        if 'AMENT_PREFIX_PATH' not in os.environ:
            os.environ['AMENT_PREFIX_PATH'] = str(path)
        else:
            os.environ['AMENT_PREFIX_PATH'] += os.pathsep + str(path)<|MERGE_RESOLUTION|>--- conflicted
+++ resolved
@@ -133,9 +133,6 @@
     """
     if 'ROS_DISTRO' in os.environ:
         return os.environ.get('ROS_DISTRO')
-<<<<<<< HEAD
-    candidates = ['rolling', 'jazzy', 'iron', 'humble', 'galactic', 'foxy']
-=======
     candidates = [
             'rolling',
             'jazzy',
@@ -144,7 +141,6 @@
             'galactic',
             'foxy',
     ]
->>>>>>> 92231e94
     for c in candidates:
         if Path(f'/opt/ros/{c}').exists():
             return c
@@ -323,13 +319,8 @@
     return f'package://{pkg}/{rel_path}'
 
 
-<<<<<<< HEAD
-def split_package_path(output_path: [Path | str]) -> tuple[Path, str, Path]:
+def split_package_path(output_path: Path | str) -> tuple[Path, str, Path]:
     """Return the project path, package name, package path.
-=======
-def split_package_path(package_path: Path | str) -> tuple[Path, str]:
-    """Return the package parent and the package name.
->>>>>>> 92231e94
 
     For example, if `package_path` is `/home/user/ros_ws/src/my_pkg`,
     return (Path('/home/user/ros_ws/src/my_pkg'), 'my_pkg', Path('/home/user/ros_ws/src/my_pkg/my_pkg')).
