# A trajectory object to store and replay trajectories as list of joint-space
# points.
#
# This file is part of the CROSS workbench for FreeCAD.

from __future__ import annotations

from pathlib import Path
from typing import Any
from typing import NewType
from typing import Optional
from typing import TYPE_CHECKING
from typing import Union

import FreeCAD as fc

from PySide.QtWidgets import QFileDialog  # FreeCAD's PySide

try:
    from moveit_msgs.msg import RobotState
    from trajectory_msgs.msg import JointTrajectory
    from trajectory_msgs.msg import JointTrajectoryPoint
except ImportError:
    RobotState = Any
    JointTrajectory = Any
    JointTrajectoryPoint = Any

from .freecad_utils import add_property
from .freecad_utils import message
from .freecad_utils import warn
from .ui.replay_trajectory_dialog import ReplayTrajectoryDialog
from .ui.choose_trajectory_dialog import ChooseTrajectoryDialog
from .utils import i_th_item
from .wb_utils import ICON_PATH
from .wb_utils import is_robot
from .wb_utils import ros_name
from freecad.cross.vendor.fcapi import fpo  # Cf. https://github.com/mnesarco/fcapi

# Typing hints.
from .trajectory import Trajectory as CrossTrajectory  # A Cross::Trajectory, i.e. a DocumentObject with Proxy "Trajectory". # noqa: E501

if TYPE_CHECKING and hasattr(fc, 'GuiUp') and fc.GuiUp:
    from FreeCADGui import ViewProviderDocumentObject as VPDO
else:
    VPDO = NewType('VPDO', object)


@fpo.view_proxy(
        icon=str(ICON_PATH / 'trajectory.svg'),
)
class TrajectoryViewProxy:

    def on_context_menu(
            self,
<<<<<<< HEAD
            menu: QMenu,
    ) -> None:
        menu.addAction('Load Trajectory from YAML file...', self.load_yaml)
        menu.addAction('Replay...', self.replay)
=======
            event: fpo.events.ContextMenuEventmenu,
            ) -> None:
        event.menu.addAction('Load Trajectory from YAML file...', self.load_yaml)
        event.menu.addAction('Replay...', self.replay)
>>>>>>> 0c17e303

    def load_yaml(self):
        import FreeCADGui as fcgui
        import yaml

        dialog = QFileDialog(
            fcgui.getMainWindow(),
            'Select a multi-doc YAML file to import a trajectory from',
        )
        dialog.setNameFilter('YAML *.yaml *.yml;;All files (*.*)')
        if dialog.exec_():
            filename = str(dialog.selectedFiles()[0])
        else:
            return

        # Check and warn if the multi-doc YAML contains more than one message
        # (1 message == 1 document) with `ros2 topic echo`.
        # TODO: open a dialog to ask to choose a trajectory.
        display_trajs = yaml.safe_load_all(open(filename))

        dialog = ChooseTrajectoryDialog(
                display_trajs,
                self.Object.Robot,
                fcgui.getMainWindow(),
        )
        message_index, trajectory_index = dialog.exec()
        if message_index >= 0:
            self.Object.Proxy.load_yaml(filename, message_index)

    def replay(self):
        old_index = self.Object.Proxy.point_index
        diag = ReplayTrajectoryDialog(self.Object)
        index = diag.exec_()
        diag.close()
        if index == -1:
            self.Object.Proxy.point_index = old_index


_TRAJECTORY_TYPE = 'Cross::Trajectory'


@fpo.proxy(
    object_type='App::FeaturePython',
    subtype=_TRAJECTORY_TYPE,
    view_proxy=TrajectoryViewProxy,
)
class TrajectoryProxy:

    type = fpo.PropertyString(
            name='_Type',
            default=_TRAJECTORY_TYPE,
            section='Internal',
            description='The type of the object',
            mode=fpo.PropertyMode.ReadOnly + fpo.PropertyMode.Hidden,
    )

    robot = fpo.PropertyLink(
            name='Robot',
            section='Robot',
            description='The associated robot',
    )

    point_index = fpo.PropertyIntegerConstraint(
            name='PointIndex',
            section='Robot',
<<<<<<< HEAD
            description=(
                'The index of the current trajectory'
                ' point to assign to the robot'
            ),
            mode=PropertyEditorMode.Hidden,
=======
            description=('The index of the current trajectory'
                         ' point to assign to the robot'),
            mode=fpo.PropertyEditorMode.Hidden,
>>>>>>> 0c17e303
    )

    def __init__(self):
        super().__init__()

        # The map of joint names to FreeCAD properties, {joint_name: property}.
        # It's more practical than a property `App::PropertyMap` because the
        # property cannot be updated with indexing or `merge()`.
        self._joint_map: dict[str, str] = {}

    def on_create(self, obj: CrossTrajectory):
        self._set_editor_mode()

    def on_execute(self, obj: CrossTrajectory):
        if is_robot(self.robot):
            self._update_robot_joint_values()

    def on_serialize(self, event: fpo.events.SerializeEvent) -> None:
        event.state['_joint_map'] = self._joint_map

    def on_deserialize(self, event: fpo.events.DeserializeEvent) -> None:
        self._joint_map = event.state['_joint_map']

    @robot.observer
    def on_robot_changed(self, event: fpo.events.PropertyChangedEvent) -> None:
        if self.robot and (not is_robot(self.robot)):
            warn('The selected object is not a robot', True)
            self.robot = None
        if not self.robot:
            self._joint_map.clear()
            return
        # We do not clear `self._joint_map` because we want to keep the
        # values for the joints that are still present in the new robot.
        new_joint_names = [
            ros_name(j)
            for j in self.robot.Proxy.get_joints()
            if not j.Proxy.is_fixed()
        ]
        # Remove joints not present in the new robot.
        for name in self._joint_map.keys():
            if name not in new_joint_names:
                self._joint_map.pop(name)
                self.Object.remove_property(name)
        # Add missing properties.
        for name in new_joint_names:
            if name not in self._joint_map:
                self._add_joint(name)
        self._set_editor_mode()

    @point_index.observer
    def on_point_index_changed(self, event: fpo.events.PropertyChangedEvent):
        if not (0 <= event.new_value < self.point_count):
            warn(
                f'Invalid point index: {event.new_value}, must be within [0, {self.point_count})',
                True,
<<<<<<< HEAD
            )
            if 0 <= old < self.point_count:
                self.point_index = old
=======
             )
            if 0 <= event.old_value < self.point_count:
                self.point_index = event.old_value
>>>>>>> 0c17e303
            else:
                self.point_index = 0

    @property
    def point_count(self) -> int:
        count = 0
        for name, prop in self._joint_map.items():
            count = max(count, len(getattr(self.Object, prop)))
        return count

    def update_trajectory(
            self,
            trajectory: JointTrajectory,
            robot_state: Optional[RobotState] = None,
    ) -> None:
        try:
            if robot_state is None:
                start_state = {}
            else:
                start_state = {
                    j: p for j, p in zip(
                            robot_state.joint_state.name,
                            robot_state.joint_state.position,
                    )
                }

            traj: dict[str, list[float]] = {}
            for n in trajectory.joint_names:
                traj[n] = []
            for p in trajectory.points:
                for n, pos in zip(trajectory.joint_names, p.positions):
                    traj[n].append(pos)
        except AttributeError as e:
            warn(f'Invalid trajectory message: {e}', True)
            return

        # TODO: deactivate callbacks on property change.
        # Reset joint values not used in the trajectory.
        for joint_name, prop_name in self._joint_map.items():
            if joint_name not in traj.keys():
                setattr(self.Object, prop_name, [])
        for n in traj.keys():
            prop_name = self._joint_map[n]
            # Verify that the joint belongs to the robot (i.e. exists as
            # property of the trajectory).
            if not hasattr(self.Object, prop_name):
                warn(f'Ignoring positions for unknown joint: {n}', True)
                continue
            setattr(self.Object, prop_name, traj[n])
        for n, pos in start_state.items():
            start_prop_name = self._start_state_property_name(prop_name)
            if not hasattr(self.Object, start_prop_name):
                warn(f'Ignoring start state for unknown joint: {n}', True)
                continue
            setattr(self.Object, start_prop_name, start_state[n])
        # TODO: reactivate callbacks on property change.
        # Reset the point index (value, min, max, step).
        self.point_index = (0, 0, self.point_count - 1, 1)
        self._set_editor_mode()

    def load_yaml(
        self,
        file: Union[Path, str],
        message_index: int = 0,
        trajectory_index: int = 0,
    ) -> None:
        """Load a trajectory from a multi-doc YAML file.

        Such files are generated with `ros2 topic echo`.

        """
        import yaml

        display_trajs = yaml.safe_load_all(open(file))
        try:
            display_traj = i_th_item(display_trajs, message_index)
        except StopIteration:
            warn(
                 (
                     f'Invalid document index {message_index}'
                     ' (i.e. message index),'
                     ' not enough trajectories in the multi-doc file'
                 ),
                 True,
            )
            return

        self.load_display_trajectory_dict(display_traj, trajectory_index)

    def load_display_trajectory_dict(
            self,
            display_trajectory: dict[str, Any],
            trajectory_index: int = 0,
    ) -> None:
        """Load a trajectory from a `DisplayTrajectory` message as dict.

        `display_trajectory` must contain:
            - `trajectory` with a list of `JointTrajectory` messages as dict,
            - `trajectory_start` with a `RobotState` message as dict.
        """
        if 'trajectory' not in display_trajectory:
            warn('Wrongly formatted DisplayTrajectory message', True)
            return

        if not display_trajectory['trajectory']:
            message('No trajectory in the DisplayTrajectory message', False)
            self.Object.Proxy.update_trajectory(JointTrajectory())

        if len(display_trajectory['trajectory']) > (trajectory_index + 1):
            message(
                    (
                        'The DisplayTrajectory does not contain a RobotTrajectory'
                        f' with index {trajectory_index} as it has only'
                        f' {len(display_trajectory["trajectory"])} trajectories'
                    ),
                    True,
            )

        traj = JointTrajectory()
        joint_traj = display_trajectory['trajectory'][trajectory_index]['joint_trajectory']
        traj.joint_names = joint_traj['joint_names']
        for point in joint_traj['points']:
            traj_point = JointTrajectoryPoint()
            traj_point.positions = point['positions']
            traj.points.append(traj_point)

        robot_state = RobotState()
        js = display_trajectory['trajectory_start']['joint_state']
        robot_state.joint_state.name = js['name']
        robot_state.joint_state.position = js['position']

        self.update_trajectory(traj, robot_state)

    def _set_editor_mode(self) -> None:
        if self.robot and (self.point_count > 0):
            self.Object.setEditorMode('PointIndex', fpo.PropertyEditorMode.Default)
        else:
            self.Object.setEditorMode('PointIndex', fpo.PropertyEditorMode.Hidden)

    def _start_state_property_name(self, prop_name: str) -> str:
        """Return `start_q0` for joint `q0`."""
        return f'start_{prop_name}'

    def _add_joint(self, name: str) -> None:
        """Add `q0` and `start_q0` properties for joint `q0`.

        Add `q0` and `start_q0` properties for joint `q0` to the trajectory.

        """
        _, prop_name = add_property(
                self.Object,
                'App::PropertyFloatList',
                name,
                'Trajectory',
                f'The joint position for `{name}`',
        )
        add_property(
                self.Object,
                'App::PropertyFloat',
                self._start_state_property_name(prop_name),
                'Start State',
                f'The default position of `{name}`',
        )
        self._joint_map[name] = prop_name

    def _update_robot_joint_values(self):
        if not self.robot:
            return
        joint_names = self._joint_map.keys()
        # Get the current trajectory point.
        positions = {
            self.robot.Proxy.get_joint(n): getattr(self.Object, self._joint_map[n])[self.point_index]
            for n in joint_names
            if len(getattr(self.Object, self._joint_map[n])) > self.point_index
        }
        if not positions:
            return
        # Get defaults from the robot state.
        start_state = {
            self.robot.Proxy.get_joint(n): getattr(
                   self.Object,
                   self._start_state_property_name(self._joint_map[n]),
            )
            for n in joint_names
        }
        # Add missing joint values.
        state = start_state
        state.update(positions)
        self.robot.Proxy.set_joint_values(state)


def make_trajectory(
        name: str,
        doc: Optional[fc.Document] = None,
) -> CrossTrajectory:
    """Add a Cross::Trajectory to the current document."""
    if doc is None:
        doc = fc.activeDocument()
    if doc is None:
        warn('No active document, doing nothing', False)
        return
    obj: CrossTrajectory = TrajectoryProxy.create(name=name, doc=doc)

    if hasattr(fc, 'GuiUp') and fc.GuiUp:
        import FreeCADGui as fcgui

        # Set `obj.Robot` and possibly `obj.EndEffector` if the selected
        # object is a robot or a link.
        sel = fcgui.Selection.getSelection()
        if sel:
            candidate = sel[0]
            if is_robot(candidate):
                obj.Robot = candidate
    return obj<|MERGE_RESOLUTION|>--- conflicted
+++ resolved
@@ -52,17 +52,10 @@
 
     def on_context_menu(
             self,
-<<<<<<< HEAD
-            menu: QMenu,
-    ) -> None:
-        menu.addAction('Load Trajectory from YAML file...', self.load_yaml)
-        menu.addAction('Replay...', self.replay)
-=======
             event: fpo.events.ContextMenuEventmenu,
             ) -> None:
         event.menu.addAction('Load Trajectory from YAML file...', self.load_yaml)
         event.menu.addAction('Replay...', self.replay)
->>>>>>> 0c17e303
 
     def load_yaml(self):
         import FreeCADGui as fcgui
@@ -128,17 +121,9 @@
     point_index = fpo.PropertyIntegerConstraint(
             name='PointIndex',
             section='Robot',
-<<<<<<< HEAD
-            description=(
-                'The index of the current trajectory'
-                ' point to assign to the robot'
-            ),
-            mode=PropertyEditorMode.Hidden,
-=======
             description=('The index of the current trajectory'
                          ' point to assign to the robot'),
             mode=fpo.PropertyEditorMode.Hidden,
->>>>>>> 0c17e303
     )
 
     def __init__(self):
@@ -194,15 +179,9 @@
             warn(
                 f'Invalid point index: {event.new_value}, must be within [0, {self.point_count})',
                 True,
-<<<<<<< HEAD
-            )
-            if 0 <= old < self.point_count:
-                self.point_index = old
-=======
              )
             if 0 <= event.old_value < self.point_count:
                 self.point_index = event.old_value
->>>>>>> 0c17e303
             else:
                 self.point_index = 0
 
