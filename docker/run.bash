#!/bin/bash

# Vars
# For using of ROS packages from inside RobotCAD, FreeCAD build must have same Python version as ROS2 OS (py3.12)
# Some of RobotCAD tools uses ROS2 packages
custom_fc_appimage=FreeCAD_1.0.0-conda-Linux-x86_64-py311.AppImage
custom_command="./../freecad/freecad_custom_appimage_dir/$custom_fc_appimage --appimage-extract-and-run"
use_custom_command=false # set true if you want to use FreeCAD AppImage instead of system (inside docker container) FreeCAD
# Dont forget place FC to docker/freecad/freecad_custom_appimage_dir in that case and fix $custom_fc_appimage variable value
command='. /home/$USER/miniconda3/bin/activate && conda activate freecad_1_0_312 && QT_QPA_PLATFORM=xcb freecad' # py3.12 # QT_QPA_PLATFORM=xcb -for use x11
# command=freecad-daily # latest dev freecad

force_run_new_container=false

ros_distro=jazzy
ros_distro_assemble=desktop
ws_dir_name=ros2_ws_with_freecad
ros_container_name=ros2_${ros_distro}_with_freecad
image=osrf/ros:$ros_distro-$ros_distro_assemble-with_overcross_deps
parent_dir_of_ws_dir_name=/ros2
freecad_ros2_package_with_deps=freecad_cross_rosdep


# Prepare paths
cont_user_path=/home/$USER
cont_path_ws=$cont_user_path/$parent_dir_of_ws_dir_name/$ws_dir_name
basedir=`dirname $0`
script_dir=`cd $basedir; pwd; cd - > /dev/null 2>&1;`
root_of_freecad_robotcad=$script_dir/../
ws_path=$root_of_freecad_robotcad/docker/ros2_ws/
build_data_path=$ws_path/build_data


# Usage info
show_help() {
cat << EOF
Usage: ${0##*/} [-dfbclonh]
Run RobotCAD in container and open it window at host.

    -h          display this help and exit
    -f          force run new container (remove old one first if present also recreate build dirs)
    -b          force build new image and container
    -c          clear old container logs (required sudo)
    -l          run last dev FreeCAD version (freecad-daily) instead of stable. Dont use if you dont know what is it.
                If you will came back after to stable version add -f option.
    -o          Change owner of FreeCAD share directory to current user (can fix "Segmentation fault" in some cases)
    -n          Force add Nvidia container toolkit options (--gpus all --env NVIDIA_DRIVER_CAPABILITIES=all) (can fix "failed to create drawable" in some cases)
    -d          debug
EOF
}

# process params of script
while getopts dfbclonh opt; do
    case $opt in
        h)
            show_help
            exit 0
            ;;
        f)
            force_run_new_container=true
            echo 'Force run new container is requested.'
            ;;
        d)
            debug=true
            echo 'DEBUG is requested.'
            ;;
        b)
            force_build_new_image=true
            force_run_new_container=true
            echo 'Force build new image and run new container are requested.'
            ;;
        c)
            clear_old_logs=true
            echo 'Clearing old logs is requested.'
            ;;
        l)
            force_run_new_container=true
            command=freecad-daily
            echo 'Run freecad-daily (last dev) is requested.'
            ;;
        o)
            fix_freecad_dirs_owner=true
            echo 'Changing of FreeCAD ~/.local/share directory owner is requested.'
            ;;
        n)
            force_add_nvidia_options=true
            echo 'Force add Nvidia container options is requested.'
            ;;
        *)
            show_help >&2
            exit 1
            ;;
    esac
done


echo ''
echo 'Paths: '
echo '$script_dir: '$script_dir
echo '$ws_path: '$ws_path
echo '$cont_path_ws: '$cont_path_ws
echo '$root_of_freecad_robotcad: '$root_of_freecad_robotcad
echo ''


# Docker install
# Check if Docker is not installed
if [ -z "$(command -v docker)" ]; then

    echo ''
    echo 'Docker is not installed.'
    echo ''

    # check script in Ubuntu OS
    if [ "$(lsb_release -si 2> /dev/null)" == "Ubuntu" ]; then
        echo 'Starting Docker installation... (required password for sudo).'

        # Add Docker's official GPG key:
        sudo apt-get update
        sudo apt-get install ca-certificates curl -y
        sudo install -m 0755 -d /etc/apt/keyrings
        sudo curl -fsSL https://download.docker.com/linux/ubuntu/gpg -o /etc/apt/keyrings/docker.asc
        sudo chmod a+r /etc/apt/keyrings/docker.asc

        # Add the repository to Apt sources:
        echo \
        "deb [arch=$(dpkg --print-architecture) signed-by=/etc/apt/keyrings/docker.asc] https://download.docker.com/linux/ubuntu \
        $(. /etc/os-release && echo "${UBUNTU_CODENAME:-$VERSION_CODENAME}") stable" | \
        sudo tee /etc/apt/sources.list.d/docker.list > /dev/null
        sudo apt-get update

        # Install the Docker:
        sudo apt-get install docker-ce docker-ce-cli containerd.io docker-buildx-plugin docker-compose-plugin -y

        # Add current user to Docker group
        echo 'Adding current user to Docker group...'
        sudo usermod -aG docker $USER

        # Restart Docker service
        echo 'Restarting Docker service...'
        sudo systemctl restart docker

        echo ''
        echo 'Docker installed successfully! In case of any problem with it reboot computer.'
        echo ''

        docker_was_installed_and_host_not_rebooted=true

    else
        echo 'Installation does not proceed in Ubuntu. Installation is interupted.'
        echo 'Install Docker manually for your Linux distribution and run this script again. https://docs.docker.com/engine/install/'
        exit 1
    fi
<<<<<<< HEAD
fi
# END Docker install


# Temporary change user group
# used only after docker install for non-rebooted usescase
if [ $(id -gn) != "docker" ] && [ "$docker_was_installed_and_host_not_rebooted" = true ]; then
    # script self-run with docker group of user
    # used for run docker without reboot after intall

    # Construct an array which quotes all the command-line parameters.
    arr=("${@/#/\"}")
    arr=("${arr[*]/%/\"}")
    exec sg docker "OLD_GID=$(id -g) OLD_GROUP=$(id -gn) bash $0 ${arr[@]}"
=======
>>>>>>> 70ee274a
fi


if [ "$use_custom_command" = true ] ; then
    command=$custom_command
fi
echo "Command to run in container: $command"


[ "$force_run_new_container" = true ] && [ -d $build_data_path ] && rm -rf $build_data_path # remove build dirs if new container
# make dirs at host for builds, logs, other from container
for dir in 'build' 'install' 'log' 'ros2_system_logs'
do
    [ -d $build_data_path/$dir ] || mkdir -p $build_data_path/$dir
done
#'usr_lib_python-major-ver_dist-packages' 'usr_local_lib_python_ver_dist-packages'


# remove current container if want to run new one
if [ "$force_run_new_container" = true ]; then
    echo "Stop and remove old container if present."
    # stop runnin container(s)
    docker ps -q --filter "name=$ros_container_name" | xargs -r docker stop > /dev/null
    # remove existing container(s)
    docker ps -aq --filter "name=$ros_container_name" | xargs -r docker rm > /dev/null
fi


# remove image if you want to rebuild it
if [ "$force_build_new_image" = true ]; then
    echo 'Remove image.'
    docker image rm -f $image
fi


# build if image not exists
if [ -z "$(docker images -q $image 2> /dev/null)" ]; then
    echo 'Build docker container...'

    echo ''
    echo 'Docker image will take about 12Gb free space. Check you have more.'
    echo ''

    uid=$(id -u $USER)
    # Use old user group in case of group was changed after docker install
    # or use current user group if installion without docker install
    gid=${OLD_GID:-$(id -g $USER)}
    group=${OLD_GROUP:-$(groups | awk '{print $1}')}

    echo "UID will be used for user inside image:  $uid"
    echo "User name will be used for user inside image:  $USER"
    echo "GID will be used for user inside image:  $gid"
    echo "GROUP will be used for user inside image:  $group"

    # build ROS image
    docker buildx build -t $image --shm-size=512m \
        --build-arg USER=$USER \
        --build-arg UID=$uid \
        --build-arg GROUP=$group \
        --build-arg GID=$gid \
        --build-arg ROS_DISTRO_ARG=$ros_distro \
        --build-arg ROS_DISTRO_ASSEMBLY_ARG=$ros_distro_assemble \
        --build-arg CONT_PATH_WS=$cont_path_ws \
        .
fi


# Remove old container logs
if [ "$clear_old_logs" = true ] ; then
    log_path=$(docker inspect --format='{{.LogPath}}' $ros_container_name 2> /dev/null)
    if [ -n "$log_path" ]; then
        echo "Clear old container logs. (required password for sudo)"
        sudo truncate -s 0 "$log_path"
    else
        echo "Logs of '$ros_container_name' container are not exists. Nothing to clear."
    fi
fi


# Restart if container already run otherwise start it
if [[ $(docker ps -q --filter name=$ros_container_name) ]]; then

    echo "Restart container."
    docker restart $ros_container_name

elif [[ $(docker ps -aq --filter name=$ros_container_name) ]]; then

    echo "Start container."
    docker start $ros_container_name

else

    # If Nvidia is Prime (main video card) it will add Nvidia container options (must be installed nvidia-container-toolkit)
    # [nvidia-container-toolkit](https://docs.nvidia.com/datacenter/cloud-native/container-toolkit/latest/install-guide.html#installing-with-apt)
    # If dont need this set Prime integrated video (f.e. sudo prime-select intel). It usually is default.
    nvidia_options=''
    if [ "$(prime-select query 2> /dev/null)" == 'nvidia' ] || [ "$force_add_nvidia_options" = true ]; then
        nvidia_options='--gpus all --env NVIDIA_DRIVER_CAPABILITIES=all'
    fi


    debug_port=''
    debug_env=''
    localhost_address=''
    if [ "$debug" = true ] ; then
        debug_port='-p 5678:5678'
        debug_env='export DEBUG=1 &&'
        localhost_address='--add-host localhost=172.17.0.1' # 172.17.0.1 - docker host OC address
    fi


    host_freecad_mods_path=$HOME/.local/share/FreeCAD/Mod
    host_freecad_share_path=$HOME/.local/share/FreeCAD
    cont_freecad_mods_path=$cont_user_path/.local/share/FreeCAD/Mod
    cont_freecad_share_path=$cont_user_path/.local/share/FreeCAD

    if [ ! -d "$host_freecad_mods_path" ]; then
        # Create the directory and its parents if they don't exist
        echo "Create host freecad mods directory."
        mkdir -p "$host_freecad_mods_path"
    fi


    if [ "$fix_freecad_dirs_owner" = true ]; then
        echo 'Change "~/.local/share/FreeCAD" directory owner to current user. (required password for sudo)'
        # Set the ownership of the created directory to the current user
        sudo chown -R $USER:$USER "$host_freecad_share_path"
    fi


    xhost +local:
    mount_options=',type=volume,volume-driver=local,volume-opt=type=none,volume-opt=o=bind'
    docker run -t -d --name=$ros_container_name \
        --workdir=$cont_path_ws \
        --mount dst=$cont_path_ws/build,volume-opt=device=$build_data_path/build$mount_options \
        --mount dst=$cont_path_ws/install,volume-opt=device=$build_data_path/install$mount_options \
        --mount dst=$cont_path_ws/log,volume-opt=device=$build_data_path/log$mount_options \
        --mount dst=$cont_user_path/.ros/log,volume-opt=device=$build_data_path/ros2_system_logs$mount_options \
        --volume=$root_of_freecad_robotcad/docker/ros2_ws/src:$cont_path_ws/src \
        --volume=$host_freecad_share_path:$cont_freecad_share_path \
        --volume=$root_of_freecad_robotcad:$host_freecad_mods_path/freecad.robotcad \
        --volume=$root_of_freecad_robotcad/docker/freecad:$cont_path_ws/../freecad \
        --volume="/tmp/.X11-unix:/tmp/.X11-unix:rw" \
        --privileged \
        $nvidia_options \
        --env DISPLAY=$DISPLAY \
        --env WAYLAND_DISPLAY=$WAYLAND_DISPLAY \
        --env XDG_RUNTIME_DIR=$XDG_RUNTIME_DIR \
        --env PULSE_SERVER=$PULSE_SERVER \
        --env QT_X11_NO_MITSHM=1 \
        --network=bridge \
        --shm-size=512m \
        --security-opt seccomp=unconfined \
        $debug_port \
        $localhost_address \
        $image bash -c ". \${HOME}/.profile && $debug_env $command"
    xhost -
    # --volume=$HOME/.local/share/FreeCAD/Mod:$cont_user_path/.local/share/FreeCAD/Mod \
<<<<<<< HEAD
=======
    # --mount dst=/usr/lib/python3/dist-packages,volume-opt=device=$build_data_path/usr_lib_python-major-ver_dist-packages$mount_options \
    # --mount dst=/usr/local/lib/python3.12/dist-packages,volume-opt=device=$build_data_path/usr_local_lib_python_ver_dist-packages$mount_options \
>>>>>>> 70ee274a

    echo "Ran new container."

fi


echo -e "\nFreeCAD mods from host binded to container and will be accessible.\n"

GREEN='\033[0;32m'
NC='\033[0m' # No Color
echo -e "\n\n\n${GREEN}FreeCAD was started inside container. Wait it window load to your host... (about 20 seconds)\n
The first time, dependencies will be downloaded and installed via pip, which will take longer.${NC}\n\n\n"


# Echo container logs to host console if container run
if [[ $(docker ps -q --filter name=$ros_container_name) ]]; then

    echo "Container $ros_container_name is run."
else
    echo "Container $ros_container_name is not run. Some problem occurred. See container logs."
fi

echo -e "Echo container logs.\n\n\n"
docker logs -f $ros_container_name<|MERGE_RESOLUTION|>--- conflicted
+++ resolved
@@ -151,7 +151,6 @@
         echo 'Install Docker manually for your Linux distribution and run this script again. https://docs.docker.com/engine/install/'
         exit 1
     fi
-<<<<<<< HEAD
 fi
 # END Docker install
 
@@ -166,8 +165,6 @@
     arr=("${@/#/\"}")
     arr=("${arr[*]/%/\"}")
     exec sg docker "OLD_GID=$(id -g) OLD_GROUP=$(id -gn) bash $0 ${arr[@]}"
-=======
->>>>>>> 70ee274a
 fi
 
 
@@ -326,11 +323,8 @@
         $image bash -c ". \${HOME}/.profile && $debug_env $command"
     xhost -
     # --volume=$HOME/.local/share/FreeCAD/Mod:$cont_user_path/.local/share/FreeCAD/Mod \
-<<<<<<< HEAD
-=======
     # --mount dst=/usr/lib/python3/dist-packages,volume-opt=device=$build_data_path/usr_lib_python-major-ver_dist-packages$mount_options \
     # --mount dst=/usr/local/lib/python3.12/dist-packages,volume-opt=device=$build_data_path/usr_local_lib_python_ver_dist-packages$mount_options \
->>>>>>> 70ee274a
 
     echo "Ran new container."
 
